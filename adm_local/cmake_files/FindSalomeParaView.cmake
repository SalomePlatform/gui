--- conflicted
+++ resolved
@@ -28,15 +28,12 @@
   MESSAGE(FATAL_ERROR "Detection of ParaView requires Qt to be detected first!")
 ENDIF()
 
-<<<<<<< HEAD
 IF (QT_VERSION VERSION_LESS "5.0")
   SET(PARAVIEW_QT_VERSION "4")
 ELSE()
   SET(PARAVIEW_QT_VERSION "5")
 ENDIF()
 
-=======
->>>>>>> 11abf4b9
 SALOME_FIND_PACKAGE_AND_DETECT_CONFLICTS(ParaView PARAVIEW_USE_FILE 4)
 
 INCLUDE(${PARAVIEW_USE_FILE})