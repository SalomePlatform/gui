--- conflicted
+++ resolved
@@ -1438,10 +1438,6 @@
            y = double( yPos );
 
     aViewerCS->transform( *aEMFCS, x, y );
-<<<<<<< HEAD
-=======
-    const char* str = aText.toLatin1();
->>>>>>> 11abf4b9
 
     int nHeight = 35*14;       // height of font
     int nWidth = 35*12;        // average character width
