// Copyright (C) 2007-2019  CEA/DEN, EDF R&D, OPEN CASCADE
//
// Copyright (C) 2003-2007  OPEN CASCADE, EADS/CCR, LIP6, CEA/DEN,
// CEDRAT, EDF R&D, LEG, PRINCIPIA R&D, BUREAU VERITAS
//
// This library is free software; you can redistribute it and/or
// modify it under the terms of the GNU Lesser General Public
// License as published by the Free Software Foundation; either
// version 2.1 of the License, or (at your option) any later version.
//
// This library is distributed in the hope that it will be useful,
// but WITHOUT ANY WARRANTY; without even the implied warranty of
// MERCHANTABILITY or FITNESS FOR A PARTICULAR PURPOSE.  See the GNU
// Lesser General Public License for more details.
//
// You should have received a copy of the GNU Lesser General Public
// License along with this library; if not, write to the Free Software
// Foundation, Inc., 59 Temple Place, Suite 330, Boston, MA  02111-1307 USA
//
// See http://www.salome-platform.org/ or email : webmaster.salome@opencascade.com
//

// File:      LightApp_Application.h
// Created:   6/20/2005 18:39:25 PM
// Author:    OCC team

#ifndef LIGHTAPP_APPLICATION_H
#define LIGHTAPP_APPLICATION_H

#if _MSC_VER > 1000
#pragma once
#endif // _MSC_VER > 1000

#include "LightApp.h"
#include <SUIT_TreeModel.h>
#include <SUIT_DataObject.h>
#include <CAM_Application.h>

#include <QPointer>
#include <QStringList>

class LogWindow;
#ifndef DISABLE_PYCONSOLE
class PyConsole_Console;
class PyConsole_Interp;
#endif
class LightApp_WidgetContainer;
class LightApp_Preferences;
class LightApp_SelectionMgr;
class LightApp_FullScreenHelper;
class LightApp_DataObject;
class SUIT_DataBrowser;
class SUIT_Study;
class SUIT_Accel;
class SUIT_ViewModel;
class CAM_Module;

class QString;
class QWidget;
class QStringList;
class QDockWidget;
class QTimer;

#ifdef WIN32
#pragma warning( disable:4251 )
#endif

/*!
  Description : Application containing only LightApp module
*/

class LIGHTAPP_EXPORT LightApp_Application : public CAM_Application, public SUIT_DataSearcher
{
  Q_OBJECT

public:
  typedef enum { WT_ObjectBrowser,
#ifndef DISABLE_PYCONSOLE
                 WT_PyConsole,
#endif
                 WT_LogWindow,
                 WT_User }
  WindowTypes;

  enum { MenuWindowId = 6 };

  enum { RenameId = CAM_Application::UserID,
         CloseId, CloseAllId, GroupAllId,
         PreferencesId, MRUId, ModulesListId,
         NewGLViewId, NewPlot2dId, NewOCCViewId, NewVTKViewId,
         NewQxSceneViewId, NewGraphicsViewId, NewPVViewId, NewPyViewerId, StyleId, FullScreenId,
         UserID };

protected:
  enum { NewStudyId = 1, OpenStudyId };

  enum BrowsePolicy { BP_Never = 0, BP_ApplyAndClose, BP_Always };

public:
  LightApp_Application();
  virtual ~LightApp_Application();

  virtual QString                     applicationName() const;
  virtual QString                     applicationVersion() const;

  virtual CAM_Module*                 loadModule( const QString&, const bool = true );
  virtual bool                        activateModule( const QString& );

  LightApp_SelectionMgr*              selectionMgr() const;

  LogWindow*                          logWindow();
  SUIT_DataBrowser*                   objectBrowser();
#ifndef DISABLE_PYCONSOLE
  PyConsole_Console*                  pythonConsole(const bool force = false);
#endif

  virtual void                        updateObjectBrowser( const bool = true );

  LightApp_Preferences*               preferences() const;

  virtual QString                     getFileFilter( bool ) const;

  virtual QString                     getFileName( bool open, const QString& initial, const QString& filters,
                                                   const QString& caption, QWidget* parent );
  virtual QString                     getDirectory( const QString& initial, const QString& caption, QWidget* parent );
  virtual QStringList                 getOpenFileNames( const QString& initial, const QString& filters,
                                                        const QString& caption, QWidget* parent );

  void                                updateActions();

  SUIT_ViewManager*                   getViewManager( const QString&, const bool );
  virtual void                        addViewManager( SUIT_ViewManager* );
  virtual void                        removeViewManager( SUIT_ViewManager* );
  virtual SUIT_ViewManager*           createViewManager( const QString& vmType, bool detached = false );
  virtual SUIT_ViewManager*           createViewManager( const QString& vmType, QWidget* w );
  virtual SUIT_ViewManager*           createViewManager( SUIT_ViewModel* );

  QWidget*                            getWindow( const int );
  QWidget*                            dockWindow( const int ) const;
  void                                removeDockWindow( const int );
  void                                insertDockWindow( const int, QWidget* );
  void                                placeDockWindow( const int, Qt::DockWidgetArea );

  virtual void                        start();
  virtual void                        closeApplication();

  virtual void                        contextMenuPopup( const QString&, QMenu*, QString& );

  virtual void                        createEmptyStudy();

  virtual void                        setDesktop( SUIT_Desktop* );

  SUIT_Accel*                         accel() const;

  void                                setDefaultStudyName( const QString& theName );

  virtual bool                        event( QEvent* );

  virtual bool                        checkDataObject( LightApp_DataObject* theObj );

  virtual void                        updateDesktopTitle();

  //! Returns list of view manager types which are supported by this application
  QStringList                          viewManagersTypes() const;

  //! Removes ViewManagers only of known type
  virtual void                        clearKnownViewManagers();

  virtual QString                     browseObjects( const QStringList& theEntryList,
                                                     const bool theIsApplyAndClose = true,
                                                     const bool theIsOptimizedBrowsing = false );

  virtual SUIT_DataObject*            findObject( const QString& ) const;

  virtual bool                        renameAllowed( const QString& ) const;
  virtual bool                        renameObject( const QString&, const QString& );

  void                                emitOperationFinished( const QString&, const QString&, const QStringList& );

  void                                updateVisibilityState( DataObjectList& theList,
                                                             SUIT_ViewModel* theViewModel );  

<<<<<<< HEAD
  virtual bool                        checkExistingDoc( bool checkExistingDoc = true );
=======
  virtual bool                        checkExistingDoc( bool = true );
>>>>>>> fd7b0e3d

#ifndef DISABLE_PYCONSOLE
  PyConsole_Interp*                   getPyInterp();
#endif

signals:
  void                                studyOpened();
  void                                studySaved();
  void                                studyClosed();
  void                                preferenceChanged( const QString&, const QString&, const QString& );
  void                                preferenceResetToDefaults();
  void                                operationFinished( const QString&, const QString&, const QStringList& );

public slots:
  virtual void                        onHelpContentsModule();
  virtual void                        onHelpContextModule( const QString&, const QString&, const QString& = QString() );
  virtual void                        onNewDoc();
  virtual void                        onOpenDoc();

  virtual void                        onHelpAbout();
  virtual bool                        onOpenDoc( const QString& );
  virtual void                        onCopy();
  virtual void                        onPaste();
  virtual void                        onSelectionChanged();
  virtual void                        onDockWindowVisibilityChanged( bool );

protected:
  void                                showHelp( const QString& );
  virtual void                        createActions();
  virtual void                        createActionForViewer( const int id,
                                                             const int parentId,
                                                             const QString& suffix,
                                                             const int accel );
  virtual SUIT_Study*                 createNewStudy();
  virtual QWidget*                    createWindow( const int );
  virtual void                        defaultWindows( QMap<int, int>& ) const;
  void                                defaultViewManagers( QStringList& ) const;

  virtual void                        setActiveStudy( SUIT_Study* );
  virtual void                        updateCommandsStatus();

  virtual void                        beforeCloseDoc( SUIT_Study* );
  virtual void                        afterCloseDoc();
  virtual void                        moduleAdded( CAM_Module* );
  virtual bool                        activateModule( CAM_Module* = 0 );

  LightApp_Preferences*               preferences( const bool ) const;
  virtual void                        createPreferences( LightApp_Preferences* );
  virtual void                        preferencesChanged( const QString&, const QString& );

  virtual void                        loadPreferences();
  virtual void                        savePreferences();

  virtual QMap<int, QString>          activateModuleActions() const;
  virtual void                        moduleActionSelected( const int );

#ifndef DISABLE_PYCONSOLE
  virtual PyConsole_Interp*           createPyInterp();
#endif

protected slots:
  virtual void                        onDesktopActivated();
  virtual void                        onViewManagerRemoved( SUIT_ViewManager* );
  virtual void                        onWindowActivated( SUIT_ViewWindow* theViewWindow );

  void                                onNewWindow();
  virtual void                        onModuleActivation( const QString& );
  void                                onCloseView( SUIT_ViewManager* );

  virtual void                        onStudyCreated( SUIT_Study* );
  virtual void                        onStudyOpened( SUIT_Study* );
  virtual void                        onStudySaved( SUIT_Study* );
  virtual void                        onStudyClosed( SUIT_Study* );

  void                                onWCDestroyed( QObject* );

  void                                onMRUActivated( const QString& );

  void                                onStylePreferences();
  void                                onFullScreen();

  virtual void                        onDesktopMessage( const QString& );

private slots:
  void                                onSelection();
  void                                onRefresh();
  void                                onDropped( const QList<SUIT_DataObject*>&, SUIT_DataObject*, int, Qt::DropAction );
  void                                onPreferences();
  void                                onPreferenceChanged( QString&, QString&, QString& );
  void                                onRenameWindow();
  void                                onCloseWindow();
  void                                onCloseAllWindow();
  void                                onGroupAllWindow();
  void                                onRenamed();
  //void                                onMoved();

protected:
  void                                updateWindows();
  void                                updateViewManagers();
  void                                updateModuleActions();
  void                                removeModuleAction( const QString& );

  bool                                checkModule( const QString& );

  void                                loadDockWindowsState();
  void                                saveDockWindowsState();

  virtual void                        studyOpened( SUIT_Study* );
  virtual void                        studyCreated( SUIT_Study* );
  virtual void                        studySaved( SUIT_Study* );

  void                                updatePreference( const QString&, const QString&, const QString& );

  QString                             defaultModule() const;
  virtual void                        currentWindows( QMap<int, int>& ) const;
  void                                currentViewManagers( QStringList& ) const;
  void                                moduleIconNames( QMap<QString, QString>& ) const;

  QDockWidget*                        windowDock( QWidget* ) const;
  QByteArray                          dockWindowsState( const QMap<QString, bool>&, const QMap<QString, bool>& ) const;
  void                                dockWindowsState( const QByteArray&, QMap<QString, bool>&, QMap<QString, bool>& ) const;

  virtual int                         openChoice( const QString& );
  virtual bool                        openAction( const int, const QString& );

  void                                showPreferences( const QString& = QString() );

private:
  void                                emptyPreferences( const QString& );
  QList<QToolBar*>                    findToolBars( const QStringList& names = QStringList() );
  
  QByteArray                          processState(QByteArray& input, 
						   const bool processWin,
						   const bool processTb,
						   const bool isRestoring,
						   QByteArray defaultState = QByteArray());

protected:
  typedef QPointer<QWidget>         WinPtr;
  typedef QMap<int, WinPtr>         WinMap;
  typedef QMap<QString, QByteArray> WinVis;
  typedef QMap<QString, QByteArray> WinGeom;

  enum { OpenReload = CAM_Application::OpenExist + 1 };

protected:
  LightApp_Preferences*               myPrefs;
  LightApp_SelectionMgr*              mySelMgr;

  LightApp_FullScreenHelper*          myScreenHelper;

  WinMap                              myWin;
  WinVis                              myWinVis;

  SUIT_Accel*                         myAccel;
  QTimer*                             myAutoSaveTimer;

  static LightApp_Preferences*        _prefs_;

  QStringList                         myUserWmTypes;

  friend void LightAppCleanUpAppResources();
};

#ifdef WIN32
#pragma warning( default:4251 )
#endif

#endif<|MERGE_RESOLUTION|>--- conflicted
+++ resolved
@@ -180,11 +180,7 @@
   void                                updateVisibilityState( DataObjectList& theList,
                                                              SUIT_ViewModel* theViewModel );  
 
-<<<<<<< HEAD
-  virtual bool                        checkExistingDoc( bool checkExistingDoc = true );
-=======
   virtual bool                        checkExistingDoc( bool = true );
->>>>>>> fd7b0e3d
 
 #ifndef DISABLE_PYCONSOLE
   PyConsole_Interp*                   getPyInterp();
