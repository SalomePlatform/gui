--- conflicted
+++ resolved
@@ -237,17 +237,11 @@
 
               anAppendList.Append(anIO);
               aSelector->AddOrRemoveIndex(anIO,anOwner->GetIds(),false);
-<<<<<<< HEAD
             }
             else if(const LightApp_DataOwner* anOwner = dynamic_cast<const LightApp_DataOwner*>(aDataOwner))
             {
               Handle(SALOME_InteractiveObject) anIO =
-                new SALOME_InteractiveObject(anOwner->entry().toLatin1(),"");
-=======
-            }else if(const LightApp_DataOwner* anOwner = dynamic_cast<const LightApp_DataOwner*>(aDataOwner)){
-              Handle(SALOME_InteractiveObject) anIO = 
                 new SALOME_InteractiveObject(anOwner->entry().toUtf8(),"");
->>>>>>> 33129434
               aSelector->AddIObject(anIO);
               anAppendList.Append(anIO);
             }
