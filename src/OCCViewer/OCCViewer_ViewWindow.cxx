--- conflicted
+++ resolved
@@ -82,15 +82,7 @@
 #include <Graphic3d_ExportFormat.hxx>
 #include <Graphic3d_StereoMode.hxx>
 #include <Graphic3d_RenderingParams.hxx>
-<<<<<<< HEAD
-=======
 #include <Graphic3d_BndBox3d.hxx>
-#endif
-
-#if OCC_VERSION_MAJOR < 7
-  #include <Visual3d_View.hxx>
-#endif
->>>>>>> c33c6275
 
 #include <V3d_Plane.hxx>
 #include <V3d_Light.hxx>
@@ -715,16 +707,6 @@
     if ( aStructure->IsEmpty() || !aStructure->IsVisible() || aStructure->CStructure()->IsForHighlight )
       continue;
 
-<<<<<<< HEAD
-    Bnd_Box aBox = aStructure->MinMaxValues();
-    aXmin = aBox.IsVoid() ? RealFirst() : aBox.CornerMin().X();
-    aYmin = aBox.IsVoid() ? RealFirst() : aBox.CornerMin().Y();
-    aZmin = aBox.IsVoid() ? RealFirst() : aBox.CornerMin().Z();
-    aXmax = aBox.IsVoid() ? RealLast()  : aBox.CornerMax().X();
-    aYmax = aBox.IsVoid() ? RealLast()  : aBox.CornerMax().Y();
-    aZmax = aBox.IsVoid() ? RealLast()  : aBox.CornerMax().Z();
-=======
-#if OCC_VERSION_LARGE > 0x06070100
     Bnd_Box aBox1 = aStructure->MinMaxValues();
     const Graphic3d_BndBox3d& aBox = aStructure->CStructure()->BoundingBox();
     if (!aBox.IsValid())
@@ -735,10 +717,6 @@
     aXmax = /*aBox.IsVoid() ? RealLast()  : */aBox.CornerMax().x();
     aYmax = /*aBox.IsVoid() ? RealLast()  : */aBox.CornerMax().y();
     aZmax = /*aBox.IsVoid() ? RealLast()  : */aBox.CornerMax().z();
-#else
-    aStructure->MinMaxValues( aXmin, aYmin, aZmin, aXmax, aYmax, aZmax );
-#endif
->>>>>>> c33c6275
 
     // Infinite structures are skipped
     Standard_Real aLIM = ShortRealLast() - 1.0;
@@ -1158,13 +1136,6 @@
 
   case PANVIEW:
   case ZOOMVIEW:
-<<<<<<< HEAD
-    resetState();
-    break;
-=======
-#if OCC_VERSION_LARGE <= 0x07000000
-    myViewPort->getView()->ZFitAll();
-#endif
     {
       OCCViewer_ViewManager* aMgr = dynamic_cast<OCCViewer_ViewManager*>( getViewManager() );
       bool isChained = aMgr->isChainedOperations();
@@ -1173,7 +1144,6 @@
         resetState();
       break;
     }
->>>>>>> c33c6275
 
   case PANGLOBAL:
     if ( theEvent->button() == Qt::LeftButton ) {
@@ -3766,7 +3736,6 @@
   }
 }
 
-<<<<<<< HEAD
 bool OCCViewer_ViewWindow::isActionVisible( ActionId theId ) const
 {
   QAction* a = toolMgr()->action( theId );
@@ -3779,7 +3748,7 @@
   if( a )
     a->setVisible( isVisible );
 }
-=======
+
 void OCCViewer_ViewWindow::ProjAndPanToGravity(V3d_TypeOfOrientation CamOri)
 {
   const bool USE_XY = true;
@@ -3846,4 +3815,3 @@
 {
   myAutomaticZoom = isOn;
 }
->>>>>>> c33c6275
