// Copyright (C) 2007-2016  CEA/DEN, EDF R&D, OPEN CASCADE
//
// Copyright (C) 2003-2007  OPEN CASCADE, EADS/CCR, LIP6, CEA/DEN,
// CEDRAT, EDF R&D, LEG, PRINCIPIA R&D, BUREAU VERITAS
//
// This library is free software; you can redistribute it and/or
// modify it under the terms of the GNU Lesser General Public
// License as published by the Free Software Foundation; either
// version 2.1 of the License, or (at your option) any later version.
//
// This library is distributed in the hope that it will be useful,
// but WITHOUT ANY WARRANTY; without even the implied warranty of
// MERCHANTABILITY or FITNESS FOR A PARTICULAR PURPOSE.  See the GNU
// Lesser General Public License for more details.
//
// You should have received a copy of the GNU Lesser General Public
// License along with this library; if not, write to the Free Software
// Foundation, Inc., 59 Temple Place, Suite 330, Boston, MA  02111-1307 USA
//
// See http://www.salome-platform.org/ or email : webmaster.salome@opencascade.com
//

#ifndef OCCVIEWER_VIEWWINDOW_H
#define OCCVIEWER_VIEWWINDOW_H

#include "OCCViewer.h"
#include "Qtx.h"
#include "SUIT_ViewWindow.h"
#include <gp_Pnt.hxx>
#include <V3d_Plane.hxx>
#include <TopAbs_ShapeEnum.hxx>

class QtxRectRubberBand;
class SUIT_Desktop;
class OCCViewer_ViewPort3d;
class OCCViewer_ViewSketcher;
class OCCViewer_AxialScaleDlg;
class OCCViewer_SetRotationPointDlg;
class OCCViewer_Viewer;
class OCCViewer_CubeAxesDlg;
class QtxAction;

struct viewAspect
{
public:
  double    scale;
  double  centerX; // deprecated since OCCT 6.7.1
  double  centerY; // deprecated since OCCT 6.7.1
  double    projX;
  double    projY;
  double    projZ;
  double    twist;
  double      atX;
  double      atY;
  double      atZ;
  double     eyeX;
  double     eyeY;
  double     eyeZ;
  double   scaleX;
  double   scaleY;
  double   scaleZ;
  QString    name;
  bool     isVisible;
  double   size;
  // graduated trihedron
  bool    gtIsVisible;
  bool    gtDrawNameX;
  bool    gtDrawNameY;
  bool    gtDrawNameZ;
  QString gtNameX;
  QString gtNameY;
  QString gtNameZ;
  int     gtNameColorRX;
  int     gtNameColorGX;
  int     gtNameColorBX;
  int     gtNameColorRY;
  int     gtNameColorGY;
  int     gtNameColorBY;
  int     gtNameColorRZ;
  int     gtNameColorGZ;
  int     gtNameColorBZ;
  bool    gtDrawValuesX;
  bool    gtDrawValuesY;
  bool    gtDrawValuesZ;
  int     gtNbValuesX;
  int     gtNbValuesY;
  int     gtNbValuesZ;
  int     gtOffsetX;
  int     gtOffsetY;
  int     gtOffsetZ;
  int     gtColorRX;
  int     gtColorGX;
  int     gtColorBX;
  int     gtColorRY;
  int     gtColorGY;
  int     gtColorBY;
  int     gtColorRZ;
  int     gtColorGZ;
  int     gtColorBZ;
  bool    gtDrawTickmarksX;
  bool    gtDrawTickmarksY;
  bool    gtDrawTickmarksZ;
  int     gtTickmarkLengthX;
  int     gtTickmarkLengthY;
  int     gtTickmarkLengthZ;

public:
  viewAspect()
  : scale( 0.0 ),
    centerX( 0.0 ), centerY( 0.0 ),
    projX( 0.0 ), projY( 0.0 ), projZ( 0.0 ),
    twist( 0.0 ),
    atX( 0.0 ), atY( 0.0 ), atZ( 0.0 ),
    eyeX( 0.0 ), eyeY( 0.0 ), eyeZ( 0.0 ),
    scaleX( 0.0 ), scaleY( 0.0 ), scaleZ( 0.0 ),
    name(),
    isVisible( false ),
    size( 0.0 ),
    gtIsVisible( false ),
    gtDrawNameX( false ), gtDrawNameY( false ), gtDrawNameZ( false ),
    gtNameX(), gtNameY(), gtNameZ(), 
    gtNameColorRX( 0 ), gtNameColorGX( 0 ), gtNameColorBX( 0 ),
    gtNameColorRY( 0 ), gtNameColorGY( 0 ), gtNameColorBY( 0 ),
    gtNameColorRZ( 0 ), gtNameColorGZ( 0 ), gtNameColorBZ( 0 ),
    gtDrawValuesX( false ), gtDrawValuesY( false ), gtDrawValuesZ( false ),
    gtNbValuesX( 0 ), gtNbValuesY( 0 ), gtNbValuesZ( 0 ),
    gtOffsetX( 0 ), gtOffsetY( 0 ), gtOffsetZ( 0 ),
    gtColorRX( 0 ), gtColorGX( 0 ), gtColorBX( 0 ),
    gtColorRY( 0 ), gtColorGY( 0 ), gtColorBY( 0 ),
    gtColorRZ( 0 ), gtColorGZ( 0 ), gtColorBZ( 0 ),
    gtDrawTickmarksX( false ), gtDrawTickmarksY( false ), gtDrawTickmarksZ( false ),
    gtTickmarkLengthX( 0 ), gtTickmarkLengthY( 0 ), gtTickmarkLengthZ( 0 ) {}
};

typedef QList<viewAspect> viewAspectList;

#ifdef WIN32
#pragma warning( disable:4251 )
#endif

class OCCVIEWER_EXPORT OCCViewer_ViewWindow : public SUIT_ViewWindow  
{
  Q_OBJECT

public:
  enum ActionId { DumpId, FitAllId, FitRectId, FitSelectionId, ZoomId, PanId, GlobalPanId,
         ChangeRotationPointId, RotationId,
         FrontId, BackId, TopId, BottomId, LeftId, RightId, ClockWiseId, AntiClockWiseId,
	 ResetId, CloneId, ClippingId, MemId, RestoreId,
         TrihedronShowId, AxialScaleId, GraduatedAxesId, AmbientId,
	 SwitchInteractionStyleId, SwitchZoomingStyleId, 
	 SwitchPreselectionId, SwitchSelectionId,
	 MaximizedId, SynchronizeId, ReturnTo3dViewId,
	 OrthographicId, PerspectiveId, StereoId, RayTracingId, EnvTextureId, LightSourceId,
	 UserId };

  enum OperationType{ NOTHING, PANVIEW, ZOOMVIEW, ROTATE, 
                      PANGLOBAL, WINDOWFIT, FITALLVIEW, FITSELECTION, RESETVIEW,
                      FRONTVIEW, BACKVIEW, TOPVIEW, BOTTOMVIEW, LEFTVIEW, RIGHTVIEW,
		      CLOCKWISEVIEW, ANTICLOCKWISEVIEW, PROJECTION };

  enum RotationPointType{ BBCENTER, SELECTED };

  enum SketchingType { NoSketching, Rect, Polygon };

  enum Mode2dType { No2dMode, XYPlane, XZPlane, YZPlane };

  enum ProjectionType { Orthographic, Perspective, Stereo };
  
  enum StereoType { QuadBuffer, Anaglyph, RowInterlaced, ColumnInterlaced, ChessBoard, SideBySide, OverUnder, SoftPageFlip, NumberOfModes };

  enum AnaglyphFilter { RedCyan, YellowBlue, GreenMagenta };

  enum FocusIODType { Absolute, Relative };

  OCCViewer_ViewWindow(SUIT_Desktop* theDesktop, OCCViewer_Viewer* theModel);
  virtual ~OCCViewer_ViewWindow();

  virtual OCCViewer_ViewWindow* getView( const int ) const;

  virtual OCCViewer_ViewPort3d* getViewPort();

  virtual bool eventFilter(QObject* watched, QEvent* e);

  virtual void performRestoring( const viewAspect&, bool = false );
  
  virtual void initLayout();

  virtual bool enableDrawMode( bool );

  virtual void updateEnabledDrawMode();

  virtual void setCuttingPlane( bool on, const double x = 0 , const double y = 0 , const double z = 0,
				const double dx = 0, const double dy = 0, const double dz = 1);

  virtual void setCuttingPlane( bool on, const gp_Pln thePln );

  virtual bool isCuttingPlane();

  virtual QString   getVisualParameters();
  virtual void      setVisualParameters( const QString& parameters );

  virtual void                    initSketchers();
  virtual OCCViewer_ViewSketcher* getSketcher( const int );

  virtual void                    activateSketching( int );

  virtual int                     interactionStyle() const;
  virtual void                    setInteractionStyle( const int );
 
  virtual int                     zoomingStyle() const;
  virtual void                    setZoomingStyle( const int );

  virtual bool                    isPreselectionEnabled() const;
  virtual void                    enablePreselection( bool );   
  virtual bool                    isSelectionEnabled() const;
  virtual void                    enableSelection( bool );
 
  virtual int                     projectionType() const;
  virtual void                    setProjectionType( int );

  virtual int                     stereoType() const;
  virtual void                    setStereoType( const int );

  virtual int                     anaglyphFilter() const;
  virtual void                    setAnaglyphFilter( const int );

  virtual void                    setStereographicFocus( const int, const double );
  virtual int                     stereographicFocusType() const;
  virtual double                  stereographicFocusValue() const;

  virtual void                    setInterocularDistance( const int, const double );
  virtual int                     interocularDistanceType() const;
  virtual double                  interocularDistanceValue() const;

  virtual bool                    isReverseStereo() const;
  virtual void                    setReverseStereo( const bool );

  virtual bool                    isVSync() const;
  virtual void                    setVSync( const bool );

  virtual bool                    isQuadBufferSupport() const;
  virtual void                    setQuadBufferSupport( const bool );

  virtual bool                    isAutomaticZoom() const;
  virtual void                    setAutomaticZoom( const bool );

  void setTransformEnabled( const OperationType, const bool );
  bool transformEnabled( const OperationType ) const;

  void            set2dMode( Mode2dType );
  Mode2dType      get2dMode() const { return my2dMode; }

  void            setMaximized( bool, bool = true );
  bool            isMaximized() const;
  void            setReturnedTo3dView( bool = true );
  
  void            setSketcherStyle( bool enable );
  bool            isSketcherStyle() const;

  virtual QColor  backgroundColor() const;                      // obsolete
  virtual void    setBackgroundColor( const QColor& );          // obsolete

  virtual void    showStaticTrihedron( bool );

  virtual Qtx::BackgroundData  background() const;
  virtual void                 setBackground( const Qtx::BackgroundData& );

  virtual const   viewAspectList& getViewAspects();
  virtual void                    appendViewAspect( const viewAspect& );
  virtual void                    updateViewAspects( const viewAspectList& );
  virtual void                    clearViewAspects();

  virtual SUIT_CameraProperties   cameraProperties();

<<<<<<< HEAD
  bool isActionVisible( ActionId theId ) const;
  void setActionVisible( ActionId theId, bool isVisible );
=======
  void resetState();
>>>>>>> 64205612

public slots:
  virtual void onFrontView();
  virtual void onViewFitAll();
  virtual void onBackView();
  virtual void onClipping(bool on);
  virtual void onTopView();
  virtual void onBottomView();
  virtual void onLeftView();
  virtual void onRightView();
  virtual void onClockWiseView();
  virtual void onAntiClockWiseView();
  virtual void onProjectionType( QAction* theAction );
  virtual void onStereoType( bool activate );
  virtual void onProjectionType();
  virtual void onResetView();
  virtual void onFitAll();
  virtual void onFitSelection();
  virtual void activateZoom();
  virtual void activateWindowFit();
  virtual void activateRotation();
  virtual void activatePanning();
  virtual void activateGlobalPanning();
  virtual void onSetRotationPoint( bool on );
  virtual void onCloneView();
  virtual void onAxialScale();
  virtual void onGraduatedAxes();
  virtual void onAmbientToogle();
  virtual void onMemorizeView();
  virtual void onRestoreView();
  virtual void onTrihedronShow(bool);
  virtual void setRestoreFlag();
  virtual void onSwitchInteractionStyle( bool on );
  virtual void onSwitchZoomingStyle( bool on );
  virtual void onSwitchPreselection( bool on );
  virtual void onSwitchSelection( bool on );
  virtual void onRayTracing();
  virtual void onEnvTexture();
  virtual void onLightSource();
  virtual void onPanning();

  virtual void activateSetRotationGravity();
  virtual void activateSetRotationSelected( double theX, double theY, double theZ );
  virtual void activateStartPointSelection( TopAbs_ShapeEnum );
  virtual void updateGravityCoords();
   
  virtual void showEvent( QShowEvent * );
  virtual void hideEvent( QHideEvent * );

  virtual void onMaximizedView();
  virtual void returnTo3dView();

signals:
  void vpTransformationStarted(OCCViewer_ViewWindow::OperationType type);
  void vpTransformationFinished(OCCViewer_ViewWindow::OperationType type);
  void viewCloned( SUIT_ViewWindow* );

  void Show( QShowEvent * );
  void Hide( QHideEvent * );
  void maximized( OCCViewer_ViewWindow*, bool );
  void returnedTo3d( );

protected slots:
  void synchronize( SUIT_ViewWindow* );

public:
  virtual QImage dumpView();
  virtual bool   dumpViewToFormat( const QImage&, const QString& fileName, const QString& format );

protected:
  virtual QString  filter() const;

  bool isOpenGlStereoSupport() const;

  /* Transformation selected but not started yet */
  bool transformRequested() const;
  bool setTransformRequested ( OperationType );

  /* Transformation is selected and already started */
  bool          transformInProcess() const;
  void          setTransformInProcess( bool );

  void vpMousePressEvent(QMouseEvent* theEvent);
  void vpMouseReleaseEvent(QMouseEvent* theEvent);
  void vpMouseMoveEvent(QMouseEvent* theEvent);

  void drawRect();
  void endDrawRect();

  void createActions();
  void createToolBar();

  virtual OperationType getButtonState(QMouseEvent* theEvent, int theInteractionStyle);

  viewAspect getViewParams() const;

  bool computeGravityCenter( double& theX, double& theY, double& theZ );

  void projAndPanToGravity(V3d_TypeOfOrientation CamOri);

  virtual void                          onSketchingStarted();
  virtual void                          onSketchingFinished();

  virtual OCCViewer_ViewSketcher*       createSketcher( int );

  void                                  saveCursor();

  OCCViewer_ViewSketcher*               mypSketcher;
  QList<OCCViewer_ViewSketcher*>        mySketchers;

  int                                   myCurSketch;

  OperationType         myOperation;
  OCCViewer_Viewer*     myModel;
  OCCViewer_ViewPort3d* myViewPort;

  OCCViewer_CubeAxesDlg* myCubeAxesDlg;

  RotationPointType     myCurrPointType;
  RotationPointType     myPrevPointType;
  gp_Pnt                mySelectedPoint;
  bool                  myRotationPointSelection;

  int                                   myRestoreFlag;

  int                                   myStartX;
  int                                   myStartY;
  int                                   myCurrX;
  int                                   myCurrY;

  bool                  myEventStarted;       // set when transformation is in process 
  bool                  myCursorIsHand;                 
  bool                  myDrawRect;           // set when a rect is used for selection or magnify 
  bool                  myEnableDrawMode;
  bool                  myDrawRectEnabled;
  bool                  myPaintersRedrawing;  // set to draw with external painters  
  bool                  IsSketcherStyle;
  bool                  myIsKeyFree;
  bool                  myAutomaticZoom;
  QCursor               myCursor;

  double myCurScale;

private:
  OCCViewer_AxialScaleDlg* myScalingDlg;

  OCCViewer_SetRotationPointDlg* mySetRotationPointDlg;
  QtxAction* mySetRotationPointAction;

  QtxRectRubberBand* myRectBand; //!< selection rectangle rubber band

  bool mySelectionEnabled;
  bool myPreselectionEnabled;
  int myInteractionStyle;

  typedef QMap<OperationType, bool> MapOfTransformStatus;
  MapOfTransformStatus myStatus;

  Mode2dType my2dMode;

  Handle(V3d_Plane) myReserveClipPlane;

  viewAspectList myViewAspects;
  bool myPanningByBtn;
};

#ifdef WIN32
#pragma warning( default:4251 )
#endif

#endif<|MERGE_RESOLUTION|>--- conflicted
+++ resolved
@@ -273,12 +273,10 @@
 
   virtual SUIT_CameraProperties   cameraProperties();
 
-<<<<<<< HEAD
   bool isActionVisible( ActionId theId ) const;
   void setActionVisible( ActionId theId, bool isVisible );
-=======
+
   void resetState();
->>>>>>> 64205612
 
 public slots:
   virtual void onFrontView();
