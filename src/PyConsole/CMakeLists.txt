# Copyright (C) 2012-2016  CEA/DEN, EDF R&D, OPEN CASCADE
#
# This library is free software; you can redistribute it and/or
# modify it under the terms of the GNU Lesser General Public
# License as published by the Free Software Foundation; either
# version 2.1 of the License, or (at your option) any later version.
#
# This library is distributed in the hope that it will be useful,
# but WITHOUT ANY WARRANTY; without even the implied warranty of
# MERCHANTABILITY or FITNESS FOR A PARTICULAR PURPOSE.  See the GNU
# Lesser General Public License for more details.
#
# You should have received a copy of the GNU Lesser General Public
# License along with this library; if not, write to the Free Software
# Foundation, Inc., 59 Temple Place, Suite 330, Boston, MA  02111-1307 USA
#
# See http://www.salome-platform.org/ or email : webmaster.salome@opencascade.com
#

INCLUDE(UseQtExt)

# --- options ---

# additional include directories
INCLUDE_DIRECTORIES(
  ${QT_INCLUDES}
  ${PYTHON_INCLUDE_DIRS}
<<<<<<< HEAD
  ${PROJECT_SOURCE_DIR}/src/Qtx
  ${PROJECT_SOURCE_DIR}/src/PyConsole
  ${PROJECT_SOURCE_DIR}/src/Event
=======
>>>>>>> 11abf4b9
  ${PROJECT_SOURCE_DIR}/src/PyInterp
)

# additional preprocessor / compiler flags
ADD_DEFINITIONS(${QT_DEFINITIONS} ${PYTHON_DEFINITIONS})

# libraries to link to
<<<<<<< HEAD
SET(_link_LIBRARIES ${QT_LIBRARIES} ${PYTHON_LIBRARIES} PyInterp Event qtx)
=======
SET(_link_LIBRARIES ${QT_LIBRARIES} ${PYTHON_LIBRARIES} PyInterp)
>>>>>>> 11abf4b9

# --- headers ---

# header files / to be processed by moc
SET(_moc_HEADERS
<<<<<<< HEAD
  PyConsole_ConsoleBase.h
  PyConsole_EditorBase.h
  PyConsole_EnhEditorBase.h
=======
  PyConsole_Console.h
  PyConsole_Editor.h
>>>>>>> 11abf4b9
)

# header files / no moc processing
SET(_other_HEADERS
  PyConsole.h
  PyConsole_Event.h
  PyConsole_Interp.h
  PyConsole_Request.h
)

# header files / to install
SET(PyConsole_HEADERS ${_moc_HEADERS} ${_other_HEADERS})

# --- resources ---

# resource files / to be processed by lrelease
SET(_ts_RESOURCES
  resources/PyConsole_msg_en.ts
  resources/PyConsole_msg_fr.ts
  resources/PyConsole_msg_ja.ts
)

# --- sources ---

# sources / moc wrappings
QT_WRAP_MOC(_moc_SOURCES ${_moc_HEADERS})

# sources / static
SET(_other_SOURCES
<<<<<<< HEAD
  PyConsole_ConsoleBase.cxx
  PyConsole_EnhInterp.cxx
  PyConsole_Event.cxx
  PyConsole_Interp.cxx
  PyConsole_Request.cxx
  PyConsole_EditorBase.cxx
  PyConsole_EnhEditorBase.cxx
=======
  PyConsole_Console.cxx
  PyConsole_Event.cxx
  PyConsole_Interp.cxx
  PyConsole_Request.cxx
  PyConsole_Editor.cxx
>>>>>>> 11abf4b9
)

# sources / to compile
SET(PyConsole_SOURCES ${_other_SOURCES} ${_moc_SOURCES})

# --- rules ---

ADD_LIBRARY(PyConsole ${PyConsole_SOURCES})
TARGET_LINK_LIBRARIES(PyConsole ${_link_LIBRARIES})
INSTALL(TARGETS PyConsole EXPORT ${PROJECT_NAME}TargetGroup DESTINATION ${SALOME_INSTALL_LIBS})

INSTALL(FILES ${PyConsole_HEADERS} DESTINATION ${SALOME_INSTALL_HEADERS})
<<<<<<< HEAD
QT_INSTALL_TS_RESOURCES("${_ts_RESOURCES}" "${SALOME_GUI_INSTALL_RES_DATA}")
=======
QT4_INSTALL_TS_RESOURCES("${_ts_RESOURCES}" "${SALOME_GUI_INSTALL_RES_DATA}")
>>>>>>> 11abf4b9
<|MERGE_RESOLUTION|>--- conflicted
+++ resolved
@@ -25,12 +25,6 @@
 INCLUDE_DIRECTORIES(
   ${QT_INCLUDES}
   ${PYTHON_INCLUDE_DIRS}
-<<<<<<< HEAD
-  ${PROJECT_SOURCE_DIR}/src/Qtx
-  ${PROJECT_SOURCE_DIR}/src/PyConsole
-  ${PROJECT_SOURCE_DIR}/src/Event
-=======
->>>>>>> 11abf4b9
   ${PROJECT_SOURCE_DIR}/src/PyInterp
 )
 
@@ -38,24 +32,14 @@
 ADD_DEFINITIONS(${QT_DEFINITIONS} ${PYTHON_DEFINITIONS})
 
 # libraries to link to
-<<<<<<< HEAD
-SET(_link_LIBRARIES ${QT_LIBRARIES} ${PYTHON_LIBRARIES} PyInterp Event qtx)
-=======
 SET(_link_LIBRARIES ${QT_LIBRARIES} ${PYTHON_LIBRARIES} PyInterp)
->>>>>>> 11abf4b9
 
 # --- headers ---
 
 # header files / to be processed by moc
 SET(_moc_HEADERS
-<<<<<<< HEAD
-  PyConsole_ConsoleBase.h
-  PyConsole_EditorBase.h
-  PyConsole_EnhEditorBase.h
-=======
   PyConsole_Console.h
   PyConsole_Editor.h
->>>>>>> 11abf4b9
 )
 
 # header files / no moc processing
@@ -85,21 +69,11 @@
 
 # sources / static
 SET(_other_SOURCES
-<<<<<<< HEAD
-  PyConsole_ConsoleBase.cxx
-  PyConsole_EnhInterp.cxx
-  PyConsole_Event.cxx
-  PyConsole_Interp.cxx
-  PyConsole_Request.cxx
-  PyConsole_EditorBase.cxx
-  PyConsole_EnhEditorBase.cxx
-=======
   PyConsole_Console.cxx
   PyConsole_Event.cxx
   PyConsole_Interp.cxx
   PyConsole_Request.cxx
   PyConsole_Editor.cxx
->>>>>>> 11abf4b9
 )
 
 # sources / to compile
@@ -112,8 +86,4 @@
 INSTALL(TARGETS PyConsole EXPORT ${PROJECT_NAME}TargetGroup DESTINATION ${SALOME_INSTALL_LIBS})
 
 INSTALL(FILES ${PyConsole_HEADERS} DESTINATION ${SALOME_INSTALL_HEADERS})
-<<<<<<< HEAD
-QT_INSTALL_TS_RESOURCES("${_ts_RESOURCES}" "${SALOME_GUI_INSTALL_RES_DATA}")
-=======
-QT4_INSTALL_TS_RESOURCES("${_ts_RESOURCES}" "${SALOME_GUI_INSTALL_RES_DATA}")
->>>>>>> 11abf4b9
+QT_INSTALL_TS_RESOURCES("${_ts_RESOURCES}" "${SALOME_GUI_INSTALL_RES_DATA}")