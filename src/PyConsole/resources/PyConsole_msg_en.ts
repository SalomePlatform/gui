<?xml version="1.0" encoding="utf-8"?>
<!DOCTYPE TS>
<TS version="2.0" language="en_US">
<context>
    <name>PyConsole_ConsoleBase</name>
    <message>
        <location filename="../PyConsole_ConsoleBase.cxx" line="216"/>
        <source>EDIT_COPY_CMD</source>
        <translation>&amp;Copy</translation>
    </message>
    <message>
        <location filename="../PyConsole_ConsoleBase.cxx" line="221"/>
        <source>EDIT_PASTE_CMD</source>
        <translation>&amp;Paste</translation>
    </message>
    <message>
        <location filename="../PyConsole_ConsoleBase.cxx" line="226"/>
        <source>EDIT_CLEAR_CMD</source>
        <translation>Clea&amp;r</translation>
    </message>
    <message>
        <location filename="../PyConsole_ConsoleBase.cxx" line="231"/>
        <source>EDIT_SELECTALL_CMD</source>
        <translation>Select &amp;All</translation>
    </message>
    <message>
        <source>EDIT_DUMPCOMMANDS_CMD</source>
        <translation>D&amp;ump Commands</translation>
    </message>
    <message>
        <source>EDIT_STARTLOG_CMD</source>
        <translation>Start &amp;Log</translation>
    </message>
    <message>
      <source>EDIT_STOPLOG_CMD</source>
        <translation>Stop &amp;Log</translation>
    </message>
</context>
<context>
    <name>PyConsole_EditorBase</name>
    <message>
<<<<<<< HEAD
        <source>Choose python file where to store</source>
        <translation>Choose python file where to store dump</translation>
    </message>
    <message>
        <source>Python scripts ext (*.py)</source>
        <translation>Python scripts (*.py)</translation>
    </message>
    <message>
        <source>WARNING</source>
        <translation>WARNING !</translation>
    </message>
    <message>
        <source>Python file has not been written</source>
        <translation>Python file has not been written !</translation>
    </message>
    <message>
        <source>Choose python file where to store log</source>
        <translation>Choose python file where to store log</translation>
    </message>
    <message>
        <source>Log files ext (*.log *.txt)</source>
        <translation>Log files extension (*.log *.txt)</translation>
    </message>
    <message>
        <source>Log file is not writable</source>
        <translation>Log file is not writable !</translation>
=======
        <source>GET_DUMP_COMMANDS_FILENAME</source>
        <translation>Dump commands to file</translation>
    </message>
    <message>
        <source>GET_PYTHON_TRACE_FILENAME</source>
        <translation>Save Python trace to file</translation>
    </message>
    <message>
        <source>PYTHON_SCRIPTS</source>
        <translation>Python scripts</translation>
    </message>
    <message>
        <source>WARNING</source>
        <translation>Warning!</translation>
    </message>
    <message>
        <source>LOG_FILES</source>
        <translation>Log files</translation>
    </message>
    <message>
        <source>ERR_FILE_NOT_WRITEABLE</source>
        <translation>File is not writeable!</translation>
    </message>
    <message>
        <source>TOO_MANY_MATCHES</source>
        <translation>Too many matches! Displaying first ones only...</translation>
    </message>
    <message>
        <source>NO_DOC_AVAILABLE</source>
        <translation>no documentation available</translation>
>>>>>>> 11abf4b9
    </message>
</context>
</TS><|MERGE_RESOLUTION|>--- conflicted
+++ resolved
@@ -2,24 +2,24 @@
 <!DOCTYPE TS>
 <TS version="2.0" language="en_US">
 <context>
-    <name>PyConsole_ConsoleBase</name>
+    <name>PyConsole_Console</name>
     <message>
-        <location filename="../PyConsole_ConsoleBase.cxx" line="216"/>
+        <location filename="../PyConsole_Console.cxx" line="216"/>
         <source>EDIT_COPY_CMD</source>
         <translation>&amp;Copy</translation>
     </message>
     <message>
-        <location filename="../PyConsole_ConsoleBase.cxx" line="221"/>
+        <location filename="../PyConsole_Console.cxx" line="221"/>
         <source>EDIT_PASTE_CMD</source>
         <translation>&amp;Paste</translation>
     </message>
     <message>
-        <location filename="../PyConsole_ConsoleBase.cxx" line="226"/>
+        <location filename="../PyConsole_Console.cxx" line="226"/>
         <source>EDIT_CLEAR_CMD</source>
         <translation>Clea&amp;r</translation>
     </message>
     <message>
-        <location filename="../PyConsole_ConsoleBase.cxx" line="231"/>
+        <location filename="../PyConsole_Console.cxx" line="231"/>
         <source>EDIT_SELECTALL_CMD</source>
         <translation>Select &amp;All</translation>
     </message>
@@ -37,36 +37,8 @@
     </message>
 </context>
 <context>
-    <name>PyConsole_EditorBase</name>
+    <name>PyConsole_Editor</name>
     <message>
-<<<<<<< HEAD
-        <source>Choose python file where to store</source>
-        <translation>Choose python file where to store dump</translation>
-    </message>
-    <message>
-        <source>Python scripts ext (*.py)</source>
-        <translation>Python scripts (*.py)</translation>
-    </message>
-    <message>
-        <source>WARNING</source>
-        <translation>WARNING !</translation>
-    </message>
-    <message>
-        <source>Python file has not been written</source>
-        <translation>Python file has not been written !</translation>
-    </message>
-    <message>
-        <source>Choose python file where to store log</source>
-        <translation>Choose python file where to store log</translation>
-    </message>
-    <message>
-        <source>Log files ext (*.log *.txt)</source>
-        <translation>Log files extension (*.log *.txt)</translation>
-    </message>
-    <message>
-        <source>Log file is not writable</source>
-        <translation>Log file is not writable !</translation>
-=======
         <source>GET_DUMP_COMMANDS_FILENAME</source>
         <translation>Dump commands to file</translation>
     </message>
@@ -97,7 +69,6 @@
     <message>
         <source>NO_DOC_AVAILABLE</source>
         <translation>no documentation available</translation>
->>>>>>> 11abf4b9
     </message>
 </context>
 </TS>