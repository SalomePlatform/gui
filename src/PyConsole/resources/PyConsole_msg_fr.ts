<?xml version="1.0" encoding="utf-8"?>
<!DOCTYPE TS>
<TS version="2.0" language="fr_FR">
<context>
    <name>PyConsole_ConsoleBase</name>
    <message>
        <location filename="../PyConsole_ConsoleBase.cxx" line="216"/>
        <source>EDIT_COPY_CMD</source>
        <translation>&amp;Copier</translation>
    </message>
    <message>
        <location filename="../PyConsole_ConsoleBase.cxx" line="221"/>
        <source>EDIT_PASTE_CMD</source>
        <translation>C&amp;oller</translation>
    </message>
    <message>
        <location filename="../PyConsole_ConsoleBase.cxx" line="226"/>
        <source>EDIT_CLEAR_CMD</source>
        <translation>&amp;Effacer</translation>
    </message>
    <message>
        <location filename="../PyConsole_ConsoleBase.cxx" line="231"/>
        <source>EDIT_SELECTALL_CMD</source>
        <translation>&amp;Tout sélectionner</translation>
    </message>
    <message>
        <source>EDIT_DUMPCOMMANDS_CMD</source>
        <translation>&amp;Générer le script des commandes</translation>
    </message>
    <message>
        <source>EDIT_STARTLOG_CMD</source>
        <translation>Démarrer une &amp;trace</translation>
    </message>
    <message>
        <source>EDIT_STOPLOG_CMD</source>
        <translation>Arrêter la &amp;trace</translation>
    </message>
</context>
<context>
    <name>PyConsole_EditorBase</name>
    <message>
<<<<<<< HEAD
        <source>Choose python file where to store</source>
        <translation>Choisissez un fichier python où sauver le dump</translation>
    </message>
    <message>
        <source>Python scripts ext (*.py)</source>
        <translation>Scripts Python (*.py)</translation>
=======
        <source>GET_DUMP_COMMANDS_FILENAME</source>
        <translation>Choisissez un fichier python où sauver le dump</translation>
    </message>
    <message>
        <source>GET_PYTHON_TRACE_FILENAME</source>
        <translation>Choisissez un fichier où sauver le log</translation>
    </message>
    <message>
        <source>PYTHON_SCRIPTS</source>
        <translation>Scripts Python</translation>
>>>>>>> 11abf4b9
    </message>
    <message>
        <source>WARNING</source>
        <translation>Attention !</translation>
    </message>
    <message>
<<<<<<< HEAD
        <source>Python file has not been written</source>
        <translation>Le fichier Python n'a pas été écrit !</translation>
    </message>
    <message>
        <source>Choose python file where to store log</source>
        <translation>Choisissez un fichier python où sauver le log</translation>
    </message>
    <message>
        <source>Log files ext (*.log *.txt)</source>
        <translation>Extensions possible des fichiers log (*.log *.txt)</translation>
    </message>
    <message>
        <source>Log file is not writable</source>
        <translation>Le fichier log sélectionné n'est pas writable !</translation>
=======
        <source>LOG_FILES</source>
        <translation>Fichiers log</translation>
    </message>
    <message>
        <source>ERR_FILE_NOT_WRITEABLE</source>
        <translation>Le fichier n'a pas été écrit !</translation>
    </message>
    <message>
        <source>TOO_MANY_MATCHES</source>
        <translation type="unfinished">Too many matches! Displaying first ones only...</translation>
    </message>
    <message>
        <source>NO_DOC_AVAILABLE</source>
        <translation type="unfinished">no documentation available</translation>
>>>>>>> 11abf4b9
    </message>
</context>
</TS><|MERGE_RESOLUTION|>--- conflicted
+++ resolved
@@ -2,24 +2,24 @@
 <!DOCTYPE TS>
 <TS version="2.0" language="fr_FR">
 <context>
-    <name>PyConsole_ConsoleBase</name>
+    <name>PyConsole_Console</name>
     <message>
-        <location filename="../PyConsole_ConsoleBase.cxx" line="216"/>
+        <location filename="../PyConsole_Console.cxx" line="216"/>
         <source>EDIT_COPY_CMD</source>
         <translation>&amp;Copier</translation>
     </message>
     <message>
-        <location filename="../PyConsole_ConsoleBase.cxx" line="221"/>
+        <location filename="../PyConsole_Console.cxx" line="221"/>
         <source>EDIT_PASTE_CMD</source>
         <translation>C&amp;oller</translation>
     </message>
     <message>
-        <location filename="../PyConsole_ConsoleBase.cxx" line="226"/>
+        <location filename="../PyConsole_Console.cxx" line="226"/>
         <source>EDIT_CLEAR_CMD</source>
         <translation>&amp;Effacer</translation>
     </message>
     <message>
-        <location filename="../PyConsole_ConsoleBase.cxx" line="231"/>
+        <location filename="../PyConsole_Console.cxx" line="231"/>
         <source>EDIT_SELECTALL_CMD</source>
         <translation>&amp;Tout sélectionner</translation>
     </message>
@@ -37,16 +37,8 @@
     </message>
 </context>
 <context>
-    <name>PyConsole_EditorBase</name>
+    <name>PyConsole_Editor</name>
     <message>
-<<<<<<< HEAD
-        <source>Choose python file where to store</source>
-        <translation>Choisissez un fichier python où sauver le dump</translation>
-    </message>
-    <message>
-        <source>Python scripts ext (*.py)</source>
-        <translation>Scripts Python (*.py)</translation>
-=======
         <source>GET_DUMP_COMMANDS_FILENAME</source>
         <translation>Choisissez un fichier python où sauver le dump</translation>
     </message>
@@ -57,29 +49,12 @@
     <message>
         <source>PYTHON_SCRIPTS</source>
         <translation>Scripts Python</translation>
->>>>>>> 11abf4b9
     </message>
     <message>
         <source>WARNING</source>
         <translation>Attention !</translation>
     </message>
     <message>
-<<<<<<< HEAD
-        <source>Python file has not been written</source>
-        <translation>Le fichier Python n'a pas été écrit !</translation>
-    </message>
-    <message>
-        <source>Choose python file where to store log</source>
-        <translation>Choisissez un fichier python où sauver le log</translation>
-    </message>
-    <message>
-        <source>Log files ext (*.log *.txt)</source>
-        <translation>Extensions possible des fichiers log (*.log *.txt)</translation>
-    </message>
-    <message>
-        <source>Log file is not writable</source>
-        <translation>Le fichier log sélectionné n'est pas writable !</translation>
-=======
         <source>LOG_FILES</source>
         <translation>Fichiers log</translation>
     </message>
@@ -94,7 +69,6 @@
     <message>
         <source>NO_DOC_AVAILABLE</source>
         <translation type="unfinished">no documentation available</translation>
->>>>>>> 11abf4b9
     </message>
 </context>
 </TS>