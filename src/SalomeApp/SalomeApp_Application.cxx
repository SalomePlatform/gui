// Copyright (C) 2007-2016  CEA/DEN, EDF R&D, OPEN CASCADE
//
// Copyright (C) 2003-2007  OPEN CASCADE, EADS/CCR, LIP6, CEA/DEN,
// CEDRAT, EDF R&D, LEG, PRINCIPIA R&D, BUREAU VERITAS
//
// This library is free software; you can redistribute it and/or
// modify it under the terms of the GNU Lesser General Public
// License as published by the Free Software Foundation; either
// version 2.1 of the License, or (at your option) any later version.
//
// This library is distributed in the hope that it will be useful,
// but WITHOUT ANY WARRANTY; without even the implied warranty of
// MERCHANTABILITY or FITNESS FOR A PARTICULAR PURPOSE.  See the GNU
// Lesser General Public License for more details.
//
// You should have received a copy of the GNU Lesser General Public
// License along with this library; if not, write to the Free Software
// Foundation, Inc., 59 Temple Place, Suite 330, Boston, MA  02111-1307 USA
//
// See http://www.salome-platform.org/ or email : webmaster.salome@opencascade.com
//

// File:      SalomeApp_Application.cxx
// Created:   10/22/2004 3:23:45 PM
// Author:    Sergey LITONIN

#ifdef WIN32
  // E.A. : On windows with python 2.6, there is a conflict
  // E.A. : between pymath.h and Standard_math.h which define
  // E.A. : some same symbols : acosh, asinh, ...
  #include <Standard_math.hxx>
  #ifndef DISABLE_PYCONSOLE
    #include <pymath.h>
  #endif
#endif

#ifndef DISABLE_PYCONSOLE
<<<<<<< HEAD
  #include "SalomeApp_PyInterp.h" // WARNING! This include must be the first!
  #include <SalomePyConsole_Console.h>
=======
  #include "SalomeApp_PyInterp.h"
>>>>>>> 11abf4b9
  #include "SalomeApp_NoteBook.h"
  #include "LightApp_PyEditor.h"
  #include "PyConsole_Console.h"
#endif
#include "SalomeApp_Application.h"
#include "SalomeApp_Study.h"
#include "SalomeApp_DataModel.h"
#include "SalomeApp_DataObject.h"
#include "SalomeApp_VisualState.h"
#include "SalomeApp_StudyPropertiesDlg.h"
#include "SalomeApp_LoadStudiesDlg.h"
#include "SalomeApp_ExitDlg.h"

#include <LightApp_Application.h>
#include <LightApp_FileValidator.h>
#include <LightApp_Module.h>
#include <LightApp_Preferences.h>
#include <LightApp_SelectionMgr.h>
#include <LightApp_NameDlg.h>
#include <LightApp_DataOwner.h>

#include <CAM_Module.h>

#include <SUIT_Tools.h>
#include <SUIT_Session.h>
#include <SUIT_Desktop.h>
#include <SUIT_DataBrowser.h>
#include <SUIT_FileDlg.h>
#include <SUIT_MessageBox.h>
#include <SUIT_ResourceMgr.h>
#include <SUIT_TreeModel.h>
#include <SUIT_ViewWindow.h>
#include <SUIT_ViewManager.h>
#include <SUIT_ViewModel.h>
#include <SUIT_OverrideCursor.h>

#include <QtxTreeView.h>

#include <SALOME_EventFilter.h>

// temporary commented
//#include <OB_ListItem.h>


#include <Utils_ORB_INIT.hxx>
#include <Utils_SINGLETON.hxx>
#include <SALOME_LifeCycleCORBA.hxx>

#include <QApplication>
#include <QWidget>
#include <QAction>
#include <QRegExp>
#include <QCheckBox>
#include <QPushButton>
#include <QLabel>
#include <QListWidget>
#include <QGridLayout>
#include <QMenu>
#include <QtDebug>

#include <SALOMEDSClient_ClientFactory.hxx>
#include <Basics_Utils.hxx>

#include <SALOME_ListIO.hxx>
#include <SALOME_Prs.h>


#include <ToolsGUI_CatalogGeneratorDlg.h>
#include <ToolsGUI_RegWidget.h>

#include <vector>

#include <SALOMEDS_Tool.hxx>

/*!Internal class that updates object browser item properties */
// temporary commented
/*class SalomeApp_Updater : public OB_Updater
{
public:
  SalomeApp_Updater() : OB_Updater(){};
  virtual ~SalomeApp_Updater(){};
  virtual void update( SUIT_DataObject* theObj, OB_ListItem* theItem );
};

void SalomeApp_Updater::update( SUIT_DataObject* theObj, OB_ListItem* theItem )
{
  if( !theObj || !theItem )
    return;

  SalomeApp_DataObject* SAObj = dynamic_cast<SalomeApp_DataObject*>( theObj );
  if( !SAObj )
    return;

  _PTR(SObject) SObj = SAObj->object();
  if( !SObj )
    return;
  _PTR( GenericAttribute ) anAttr;

  // Selectable
  if ( SObj->FindAttribute( anAttr, "AttributeSelectable" ) )
  {
    _PTR(AttributeSelectable) aAttrSel = anAttr;
    theItem->setSelectable( aAttrSel->IsSelectable() );
  }
  // Expandable
  if ( SObj->FindAttribute(anAttr, "AttributeExpandable") )
  {
    _PTR(AttributeExpandable) aAttrExpand = anAttr;
    theItem->setExpandable( aAttrExpand->IsExpandable() );
  }
  // Opened
  //this attribute is not supported in the version of SALOME 3.x
  //if ( SObj->FindAttribute(anAttr, "AttributeOpened") )
  //{
  //  _PTR(AttributeOpened) aAttrOpen = anAttr;
  //  theItem->setOpen( aAttrOpen->IsOpened() );
  //}
}*/

/*!Create new instance of SalomeApp_Application.*/
extern "C" SALOMEAPP_EXPORT SUIT_Application* createApplication()
{
  return new SalomeApp_Application();
}

/*!Constructor.*/
SalomeApp_Application::SalomeApp_Application()
  : LightApp_Application(),
    myIsCloseFromExit( false )
{
}

/*!Destructor.
 *\li Destroy event filter.
 */
SalomeApp_Application::~SalomeApp_Application()
{
  // Do not destroy. It's a singleton !
  //SALOME_EventFilter::Destroy();
}

QStringList __getArgsList(QString argsString)
{
  // Special process if some items of 'args:' list are themselves lists
  // Note that an item can be a list, but not a list of lists...
  // So we can have something like this:
  // myscript.py args:['file1','file2'],val1,"done",[1,2,3],[True,False],"ok"
  // With such a call, argsString variable contains the string representing "[file1,file2]", "val1", "done", "[1,2,3]", "[True,False]", "ok"
  // We have to split argsString to obtain: [[file1,file2],val1,done,[1,2,3],[True,False],ok]
  argsString.replace("\\\"", "'"); // replace escaped double quotes by simple quotes
  bool containsList = (QRegExp("(\\[[^\\]]*\\])").indexIn(argsString) >= 0);
  if (containsList) {
    QStringList sl = argsString.split("\"", QString::SkipEmptyParts);
    sl.removeAll(", ");
    return sl;
  }
  else
    return argsString.split(",", QString::SkipEmptyParts);
}

/*!Start application.*/
void SalomeApp_Application::start()
{
  // process the command line options before start: to createActions in accordance to the options
  static bool isFirst = true;
  if ( isFirst ) {
    isFirst = false;

    QString hdffile;
    QStringList pyfiles;
    QString loadStudy;

    for (int i = 1; i < qApp->arguments().size(); i++) {
      QRegExp rxs ("--study-hdf=(.+)");
      if ( rxs.indexIn( qApp->arguments()[i] ) >= 0 && rxs.capturedTexts().count() > 1 ) {
        QString file = rxs.capturedTexts()[1];
        QFileInfo fi ( file );
        QString extension = fi.suffix().toLower();
        if ( extension == "hdf" && fi.exists() )
          hdffile = fi.absoluteFilePath();
      }
      else {
        QRegExp rxp ("--pyscript=\\[(.+)\\]");
        if ( rxp.indexIn( qApp->arguments()[i] ) >= 0 && rxp.capturedTexts().count() > 1 ) {
          // pyscript
          QStringList dictList = rxp.capturedTexts()[1].split("},", QString::SkipEmptyParts);
          for (int k = 0; k < dictList.count(); ++k) {
            QRegExp rxd ("[\\s]*\\{?([^\\{\\}]+)\\}?[\\s]*");
            if ( rxd.indexIn( dictList[k] ) >= 0 && rxd.capturedTexts().count() > 1 ) {
              for (int m = 1; m < rxd.capturedTexts().count(); ++m) {
                pyfiles += rxd.capturedTexts()[m];
              }
            }
          }
        }
      }
    }
    // Here pyfiles elements are: "script_name": [list_of_"arg"s]
    // For example: "/absolute/path/to/my_script.py": ["1", "2"]

    LightApp_Application::start();
    SALOME_EventFilter::Init();

    setProperty("open_study_from_command_line", true);
    if ( !hdffile.isEmpty() )       // open hdf file given as parameter
      onOpenDoc( hdffile );
    else if ( pyfiles.count() > 0 ) // create new study
      onNewDoc();
    else if (!loadStudy.isEmpty()) {// load study by name
      if (onLoadDoc(loadStudy))
        updateObjectBrowser(true);
    }
    setProperty("open_study_from_command_line", QVariant());

#ifndef DISABLE_PYCONSOLE
    // import/execute python scripts
    if ( pyfiles.count() > 0 && activeStudy() ) {
      SalomeApp_Study* appStudy = dynamic_cast<SalomeApp_Study*>( activeStudy() );
      SalomePyConsole_Console* pyConsole = pythonConsole();
      if ( appStudy && pyConsole ) {
        _PTR(Study) aStudy = appStudy->studyDS();
        if ( !aStudy->GetProperties()->IsLocked() ) {
          // pyfiles[j] is a dictionary: {"/absolute/path/to/script.py": [script_args]}
          // Path is absolute, script has .py extension
          for (uint j = 0; j < pyfiles.count(); j++ ) {
            // Extract scripts and their arguments, if any
            QRegExp rxp ("\"(.+)\":[\\s]*\\[(.*)\\]");
            if ( rxp.indexIn( pyfiles[j] ) >= 0 && rxp.capturedTexts().count() == 3 ) {
              QString script = rxp.capturedTexts()[1];
              QString args = "";
              QStringList argList = __getArgsList(rxp.capturedTexts()[2]);
              for (uint k = 0; k < argList.count(); k++ ) {
                QString arg = argList[k].trimmed();
                arg.remove( QRegExp("^[\"]") );
                arg.remove( QRegExp("[\"]$") );
                args += arg+",";
              }
              args.remove( QRegExp("[,]$") );
              if (!args.isEmpty()) {
                args = "args:"+args;
              }

              script.remove( QRegExp("^python.*[\\s]+") );
              QString cmd = script+" "+args;
              QString command = QString( "execfile(r\"%1\")" ).arg(cmd.trimmed());
              pyConsole->exec(command);
            }
          } // end for loop on pyfiles QStringList
        }
      }
    }
#endif
  } else {
    LightApp_Application::start();
    SALOME_EventFilter::Init();
  }
}

/*!Create actions:*/
void SalomeApp_Application::createActions()
{
  LightApp_Application::createActions();

  SUIT_Desktop* desk = desktop();

  //! Save GUI state
  // "Save GUI State" command is moved to VISU module
  //  createAction( SaveGUIStateId, tr( "TOT_DESK_FILE_SAVE_GUI_STATE" ), QIcon(),
  //            tr( "MEN_DESK_FILE_SAVE_GUI_STATE" ), tr( "PRP_DESK_FILE_SAVE_GUI_STATE" ),
  //            0, desk, false, this, SLOT( onSaveGUIState() ) );

  //! Dump study
  createAction( DumpStudyId, tr( "TOT_DESK_FILE_DUMP_STUDY" ), QIcon(),
                tr( "MEN_DESK_FILE_DUMP_STUDY" ), tr( "PRP_DESK_FILE_DUMP_STUDY" ),
                Qt::CTRL+Qt::Key_D, desk, false, this, SLOT( onDumpStudy() ) );

  //! Load script
  createAction( LoadScriptId, tr( "TOT_DESK_FILE_LOAD_SCRIPT" ), QIcon(),
                tr( "MEN_DESK_FILE_LOAD_SCRIPT" ), tr( "PRP_DESK_FILE_LOAD_SCRIPT" ),
                Qt::CTRL+Qt::Key_T, desk, false, this, SLOT( onLoadScript() ) );

  //! Properties
  createAction( PropertiesId, tr( "TOT_DESK_PROPERTIES" ), QIcon(),
                tr( "MEN_DESK_PROPERTIES" ), tr( "PRP_DESK_PROPERTIES" ),
                Qt::CTRL+Qt::Key_P, desk, false, this, SLOT( onProperties() ) );

  //! Catalog Generator
  createAction( CatalogGenId, tr( "TOT_DESK_CATALOG_GENERATOR" ),  QIcon(),
                tr( "MEN_DESK_CATALOG_GENERATOR" ), tr( "PRP_DESK_CATALOG_GENERATOR" ),
                Qt::ALT+Qt::SHIFT+Qt::Key_G, desk, false, this, SLOT( onCatalogGen() ) );

  //! Registry Display
  createAction( RegDisplayId, tr( "TOT_DESK_REGISTRY_DISPLAY" ),  QIcon(),
                tr( "MEN_DESK_REGISTRY_DISPLAY" ), tr( "PRP_DESK_REGISTRY_DISPLAY" ),
                /*Qt::SHIFT+Qt::Key_D*/0, desk, false, this, SLOT( onRegDisplay() ) );

  createAction( ConnectId, tr( "TOT_DESK_CONNECT_STUDY" ), QIcon(),
                tr( "MEN_DESK_CONNECT" ), tr( "PRP_DESK_CONNECT" ),
                Qt::CTRL+Qt::Key_L, desk, false, this, SLOT( onLoadDoc() ) );

  createAction( DisconnectId, tr( "TOT_DESK_DISCONNECT_STUDY" ), QIcon(),
                tr( "MEN_DESK_DISCONNECT" ), tr( "PRP_DESK_DISCONNECT" ),
                Qt::CTRL+Qt::Key_U, desk, false, this, SLOT( onUnloadDoc() ) );


  int fileMenu = createMenu( tr( "MEN_DESK_FILE" ), -1 );

  // "Save GUI State" command is renamed to "Save VISU State" and
  // creation of menu item is moved to VISU
  //  createMenu( SaveGUIStateId, fileMenu, 10, -1 );

  createMenu( ConnectId,    fileMenu, 5 );
  createMenu( DisconnectId, fileMenu, 5 );
  createMenu( separator(),  fileMenu, -1, 5 );

  createMenu( DumpStudyId, fileMenu, 10, -1 );
  createMenu( LoadScriptId, fileMenu, 10, -1 );
  createMenu( separator(), fileMenu, -1, 10, -1 );
  createMenu( PropertiesId, fileMenu, 10, -1 );
  createMenu( separator(), fileMenu, -1, 10, -1 );

  int toolsMenu = createMenu( tr( "MEN_DESK_TOOLS" ), -1, MenuToolsId, 50 );
  createMenu( CatalogGenId, toolsMenu, 10, -1 );
  createMenu( RegDisplayId, toolsMenu, 10, -1 );
  createMenu( separator(), toolsMenu, -1, 15, -1 );

  createExtraActions();

#ifndef DISABLE_PYCONSOLE
#ifndef DISABLE_SALOMEOBJECT
  // import Python module that manages SALOME plugins
  {
    PyLockWrapper lck; // acquire GIL
    PyObjWrapper pluginsmanager = PyImport_ImportModule((char*)"salome_pluginsmanager");
    PyObjWrapper res = PyObject_CallMethod( pluginsmanager, (char*)"initialize", (char*)"isss",0,"salome",tr("MEN_DESK_TOOLS").toUtf8().data(),tr("MEN_DESK_PLUGINS").toUtf8().data());
    if ( !res )
      PyErr_Print();
  }
  // end of SALOME plugins loading
#endif
#endif

}

/*!
  \brief Close application.
*/
void SalomeApp_Application::onExit()
{
  bool killServers = false;
  bool result = true;

  if ( exitConfirmation() ) {
    SalomeApp_ExitDlg dlg( desktop() );
    result = dlg.exec() == QDialog::Accepted;
    killServers = dlg.isServersShutdown();
  }

  if ( result ) {
    if ( !killServers ) myIsCloseFromExit = true;
    SUIT_Session::session()->closeSession( SUIT_Session::ASK, killServers );
    if ( SUIT_Session::session()->applications().count() > 0 ) myIsCloseFromExit = false;
  }
}

/*!SLOT. Load document.*/
void SalomeApp_Application::onLoadDoc()
{
  QString studyName;

  std::vector<std::string> List = studyMgr()->GetOpenStudies();

  // rnv: According to the single-study approach on the server side
  //      can be only one study. So if it is exists connect to them,
  //      overwise show warning message: "No active study on the server"

  /*
  SUIT_Session* aSession = SUIT_Session::session();
  QList<SUIT_Application*> aAppList = aSession->applications();

  QStringList unloadedStudies;

  for ( unsigned int ind = 0; ind < List.size(); ind++ ) {
     studyName = List[ind].c_str();
     // Add to list only unloaded studies
     bool isAlreadyOpen = false;
     QListIterator<SUIT_Application*> it( aAppList );
     while ( it.hasNext() && !isAlreadyOpen ) {
       SUIT_Application* aApp = it.next();
       if( !aApp || !aApp->activeStudy() )
         continue;
       if ( aApp->activeStudy()->studyName() == studyName )
         isAlreadyOpen = true;
     }

     if ( !isAlreadyOpen )
       unloadedStudies << studyName;
  }
  studyName = SalomeApp_LoadStudiesDlg::selectStudy( desktop(), unloadedStudies );
  if ( studyName.isEmpty() )
    return;
  */

  if(List.size() <= 0) {
    SUIT_MessageBox::warning( desktop(),
                              QObject::tr("WRN_WARNING"),
                              QObject::tr("WRN_NO_STUDY_ON SERV") );
    return;
  }

  studyName = List[0].c_str();

#ifndef WIN32
  // this code replaces marker of windows drive and path become invalid therefore
  // defines placed there
  studyName.replace( QRegExp(":"), "/" );
#endif

  if ( onLoadDoc( studyName ) ) {
    updateWindows();
    updateViewManagers();
    updateObjectBrowser( true );
  }
}

/*!SLOT. Unload document.*/
void SalomeApp_Application::onUnloadDoc( bool ask )
{
  if ( ask ) {
    activeStudy()->abortAllOperations();
    if ( activeStudy()->isModified() ) {
      QString docName = activeStudy()->studyName().trimmed();
      int answer = SUIT_MessageBox::question( desktop(), tr( "DISCONNECT_CAPTION" ),
                                            tr( "DISCONNECT_DESCRIPTION" ),
                                            tr( "DISCONNECT_SAVE" ),
                                            tr( "DISCONNECT_WO_SAVE" ),
                                            tr( "APPCLOSE_CANCEL" ), 0 );
      if ( answer == 0 ) { // save before unload
        if ( activeStudy()->isSaved() )
          onSaveDoc();
        else if ( !onSaveAsDoc() )
          return;
      }
      else if ( answer == 2 ) // Cancel
        return;
    }
  }
  closeActiveDoc( false );
}

/*!SLOT. Create new study and load script*/
void SalomeApp_Application::onNewWithScript()
{
  QStringList filtersList;
  filtersList.append(tr("PYTHON_FILES_FILTER"));
  filtersList.append(tr("ALL_FILES_FILTER"));

  QString anInitialPath = "";
  if ( SUIT_FileDlg::getLastVisitedPath().isEmpty() )
    anInitialPath = QDir::currentPath();

  QString aFile = SUIT_FileDlg::getFileName( desktop(), anInitialPath, filtersList, tr( "TOT_DESK_FILE_LOAD_SCRIPT" ), true, true );

  if ( !aFile.isEmpty() )
  {
    onNewDoc();

    QString command = QString("execfile(r\"%1\")").arg(aFile);

#ifndef DISABLE_PYCONSOLE
    SalomePyConsole_Console* pyConsole = pythonConsole();

    if ( pyConsole )
      pyConsole->exec( command );
#endif
  }
}


/*!SLOT. Load document with \a aName.*/
bool SalomeApp_Application::onLoadDoc( const QString& aName )
{
#ifdef SINGLE_DESKTOP
  if ( !LightApp_Application::closeDoc() )
    return false;
#endif
  bool res = true;
  if ( !activeStudy() ) {
    // if no study - load in current desktop
    res = useStudy( aName );
  }
  else {
    // if study exists - load in new desktop. Check: is the same file is loaded?
    SUIT_Session* aSession = SUIT_Session::session();
    QList<SUIT_Application*> aAppList = aSession->applications();
    bool isAlreadyOpen = false;
    SalomeApp_Application* aApp = 0;
    for ( QList<SUIT_Application*>::iterator it = aAppList.begin();
          it != aAppList.end() && !isAlreadyOpen; ++it ) {
      aApp = dynamic_cast<SalomeApp_Application*>( *it );
      if ( aApp && aApp->activeStudy()->studyName() == aName )
        isAlreadyOpen = true;
    }
    if ( !isAlreadyOpen ) {
      aApp = dynamic_cast<SalomeApp_Application*>( startApplication( 0, 0 ) );
      if ( aApp )
        res = aApp->useStudy( aName );
    }
    else {
      aApp->desktop()->activateWindow();
    }
  }

  return res;
}

/*!SLOT. Parse message for desktop.*/
void SalomeApp_Application::onDesktopMessage( const QString& message )
{
  if (message.indexOf("studyCreated:") == 0) {
    // Enable 'Connect' action
    updateCommandsStatus();
  }
  else if (message.indexOf("studyClosed:") == 0) {
    /* message also contains ID of the closed study,
       but as soon as SALOME is mono-study application for the moment,
       this ID is not needed now.*/
    //long aStudyId = message.section(':', 1).toLong();
    // Disconnect GUI from active study, because it was closed on DS side.
    closeActiveDoc( false );
    // Disable 'Connect' action
    QAction* a = action( ConnectId );
    if ( a )
      a->setEnabled( false );
  }
  else if ( message.toLower() == "connect_to_study" ) {
    onLoadDoc();
  }
  LightApp_Application::onDesktopMessage( message );
}

/*!SLOT. Copy objects to study maneger from selection maneger..*/
void SalomeApp_Application::onCopy()
{
  SALOME_ListIO list;
  LightApp_SelectionMgr* mgr = selectionMgr();
  mgr->selectedObjects(list);

  SalomeApp_Study* study = dynamic_cast<SalomeApp_Study*>(activeStudy());
  if(study == NULL) return;

  _PTR(Study) stdDS = study->studyDS();
  if(!stdDS) return;

  SALOME_ListIteratorOfListIO it( list );
  if(it.More())
    {
      _PTR(SObject) so = stdDS->FindObjectID(it.Value()->getEntry());
      try {
        studyMgr()->Copy(so);
        onSelectionChanged();
      }
      catch(...) {
      }
    }
}

/*!SLOT. Paste objects to study maneger from selection manager.*/
void SalomeApp_Application::onPaste()
{
  SALOME_ListIO list;
  LightApp_SelectionMgr* mgr = selectionMgr();
  mgr->selectedObjects(list);

  SalomeApp_Study* study = dynamic_cast<SalomeApp_Study*>(activeStudy());
  if(study == NULL) return;

  _PTR(Study) stdDS = study->studyDS();
  if(!stdDS) return;

  if ( stdDS->GetProperties()->IsLocked() ) {
    SUIT_MessageBox::warning( desktop(),
                              QObject::tr("WRN_WARNING"),
                              QObject::tr("WRN_STUDY_LOCKED") );
    return;
  }

  SALOME_ListIteratorOfListIO it( list );
  if(it.More())
    {
      _PTR(SObject) so = stdDS->FindObjectID(it.Value()->getEntry());
      try {
        studyMgr()->Paste(so);
        updateObjectBrowser( true );
        updateActions(); //SRN: BugID IPAL9377, case 3
      }
      catch(...) {
      }
    }
}

/*!Check the application on closing.
 * \retval true if possible, else false
 */
bool SalomeApp_Application::isPossibleToClose( bool& closePermanently )
{
  return LightApp_Application::isPossibleToClose( closePermanently );
}

/*! Check if the study is locked */
void SalomeApp_Application::onCloseDoc( bool ask )
{
  SalomeApp_Study* study = dynamic_cast<SalomeApp_Study*>(activeStudy());

  if (study != NULL) {
    _PTR(Study) stdDS = study->studyDS();
    if(stdDS && stdDS->IsStudyLocked()) {
      if ( SUIT_MessageBox::question( desktop(),
                                      QObject::tr( "WRN_WARNING" ),
                                      QObject::tr( "CLOSE_LOCKED_STUDY" ),
                                      SUIT_MessageBox::Yes | SUIT_MessageBox::No,
                                      SUIT_MessageBox::No) == SUIT_MessageBox::No ) return;

    }
  }
  LightApp_Application::onCloseDoc( ask );
}

/*!Sets enable or disable some actions on selection changed.*/
void SalomeApp_Application::onSelectionChanged()
{
   SALOME_ListIO list;
   LightApp_SelectionMgr* mgr = selectionMgr();
   mgr->selectedObjects(list);

   bool canCopy  = false;
   bool canPaste = false;

   LightApp_Module* m = dynamic_cast<LightApp_Module*>( activeModule() );

   if ( m ) {
     canCopy  = m->canCopy();
     canPaste = m->canPaste();
   }

   SalomeApp_Study* study = dynamic_cast<SalomeApp_Study*>(activeStudy());
   if (study) {
     _PTR(Study) stdDS = study->studyDS();

     if (stdDS) {
       SALOME_ListIteratorOfListIO it ( list );

       if (it.More() && list.Extent() == 1) {
         _PTR(SObject) so = stdDS->FindObjectID(it.Value()->getEntry());

         if ( so ) {
           canCopy  = canCopy  || studyMgr()->CanCopy(so);
           canPaste = canPaste || studyMgr()->CanPaste(so);
         }
       }
     }
   }

   action(EditCopyId)->setEnabled(canCopy);
   action(EditPasteId)->setEnabled(canPaste);
}

/*!Delete references.*/
void SalomeApp_Application::onDeleteInvalidReferences()
{
  SALOME_ListIO aList;
  LightApp_SelectionMgr* mgr = selectionMgr();
  mgr->selectedObjects( aList, QString(), false );

  if( aList.IsEmpty() )
    return;

  SalomeApp_Study* aStudy = dynamic_cast<SalomeApp_Study*>(activeStudy());
  _PTR(Study) aStudyDS = aStudy->studyDS();
  _PTR(StudyBuilder) aStudyBuilder = aStudyDS->NewBuilder();
  _PTR(SObject) anObj;

  for( SALOME_ListIteratorOfListIO it( aList ); it.More(); it.Next() )
    if ( it.Value()->hasEntry() )
    {
      _PTR(SObject) aSObject = aStudyDS->FindObjectID( it.Value()->getEntry() ), aRefObj = aSObject;
      while( aRefObj && aRefObj->ReferencedObject( anObj ) )
        aRefObj = anObj;

      if( aRefObj && aRefObj!=aSObject && QString( aRefObj->GetName().c_str() ).isEmpty() )
         aStudyBuilder->RemoveReference( aSObject );
    }
  updateObjectBrowser();
}

/*!Private SLOT. */
void SalomeApp_Application::onOpenWith()
{
  QApplication::setOverrideCursor( Qt::WaitCursor );
  SALOME_ListIO aList;
  LightApp_SelectionMgr* mgr = selectionMgr();
  mgr->selectedObjects(aList);
  if (aList.Extent() != 1)
    {
      QApplication::restoreOverrideCursor();
      return;
    }
  Handle(SALOME_InteractiveObject) aIObj = aList.First();
  QString aModuleName(aIObj->getComponentDataType());
  QString aModuleTitle = moduleTitle(aModuleName);
  activateModule(aModuleTitle);
  QApplication::restoreOverrideCursor();
}

/*!
  Creates new study
*/
SUIT_Study* SalomeApp_Application::createNewStudy()
{
  SalomeApp_Study* aStudy = new SalomeApp_Study( this );

  // Set up processing of major study-related events
  connect( aStudy, SIGNAL( created( SUIT_Study* ) ), this, SLOT( onStudyCreated( SUIT_Study* ) ) );
  connect( aStudy, SIGNAL( opened ( SUIT_Study* ) ), this, SLOT( onStudyOpened ( SUIT_Study* ) ) );
  connect( aStudy, SIGNAL( saved  ( SUIT_Study* ) ), this, SLOT( onStudySaved  ( SUIT_Study* ) ) );
  connect( aStudy, SIGNAL( closed ( SUIT_Study* ) ), this, SLOT( onStudyClosed ( SUIT_Study* ) ) );

#ifndef DISABLE_PYCONSOLE
  //to receive signal in application that NoteBook's variable was modified
  connect( aStudy, SIGNAL(notebookVarUpdated(QString)),
           this, SIGNAL(notebookVarUpdated(QString)) );
#endif

  return aStudy;
}

/*!
  Enable/Disable menu items and toolbar buttons. Rebuild menu
*/
void SalomeApp_Application::updateCommandsStatus()
{
  LightApp_Application::updateCommandsStatus();

  // Dump study menu
  QAction* a = action( DumpStudyId );
  if ( a )
    a->setEnabled( activeStudy() );

#ifndef DISABLE_PYCONSOLE
  // Load script menu
  a = action( LoadScriptId );
  if( a )
    a->setEnabled( pythonConsole() );
#endif

  // Properties menu
  a = action( PropertiesId );
  if( a )
    a->setEnabled( activeStudy() );

  // Save GUI state menu
  a = action( SaveGUIStateId );
  if( a )
    a->setEnabled( activeStudy() );

  // Connect study menu
  a = action( ConnectId );
  if( a )
    a->setEnabled( !activeStudy() && studyMgr()->GetOpenStudies().size() > 0 );

  // Disconnect study menu
  a = action( DisconnectId );
  if( a )
    a->setEnabled( activeStudy() );

  // update state of Copy/Paste menu items
  onSelectionChanged();
}

/*!
  \class DumpStudyFileDlg
  Private class used in Dump Study operation.  Consists 2 check boxes:
  "Publish in study" and "Save GUI parameters"
*/
class DumpStudyFileDlg : public SUIT_FileDlg
{
public:
  DumpStudyFileDlg( QWidget* parent ) : SUIT_FileDlg( parent, false, true, true )
  {
    QGridLayout* grid = ::qobject_cast<QGridLayout*>( layout() );
    if ( grid )
    {
      QWidget *hB = new QWidget( this );
      myPublishChk = new QCheckBox( tr("PUBLISH_IN_STUDY") );
      myMultiFileChk = new QCheckBox( tr("MULTI_FILE_DUMP") );
      mySaveGUIChk = new QCheckBox( tr("SAVE_GUI_STATE") );

      QHBoxLayout *layout = new QHBoxLayout;
      layout->addWidget(myPublishChk);
      layout->addWidget(myMultiFileChk);
      layout->addWidget(mySaveGUIChk);
      hB->setLayout(layout);

      QPushButton* pb = new QPushButton(this);

      int row = grid->rowCount();
      grid->addWidget( new QLabel("", this), row, 0 );
      grid->addWidget( hB, row, 1, 1, 3 );
      grid->addWidget( pb, row, 5 );

      pb->hide();
    }
  }
  QCheckBox* myPublishChk;
  QCheckBox* myMultiFileChk;
  QCheckBox* mySaveGUIChk;
};

/*!Private SLOT. On dump study.*/
void SalomeApp_Application::onDumpStudy( )
{
  SalomeApp_Study* appStudy = dynamic_cast<SalomeApp_Study*>( activeStudy() );
  if ( !appStudy ) return;
  _PTR(Study) aStudy = appStudy->studyDS();

  QStringList aFilters;
  aFilters.append( tr( "PYTHON_FILES_FILTER" ) );

  bool anIsPublish = true;
  bool anIsMultiFile = false;
  bool anIsSaveGUI = true;

  if ( SUIT_ResourceMgr* aResourceMgr = resourceMgr() ) {
    anIsPublish   = aResourceMgr->booleanValue( "Study", "pydump_publish", anIsPublish );
    anIsMultiFile = aResourceMgr->booleanValue( "Study", "multi_file_dump", anIsMultiFile );
    anIsSaveGUI   = aResourceMgr->booleanValue( "Study", "pydump_save_gui", anIsSaveGUI );
  }

  DumpStudyFileDlg fd( desktop() );
  fd.setValidator( new LightApp_PyFileValidator( &fd ) );
  fd.setWindowTitle( tr( "TOT_DESK_FILE_DUMP_STUDY" ) );
  fd.setNameFilters( aFilters );
  fd.myPublishChk->setChecked( anIsPublish );
  fd.myMultiFileChk->setChecked( anIsMultiFile );
  fd.mySaveGUIChk->setChecked( anIsSaveGUI );
  if ( fd.exec() == QDialog::Accepted )
  {
    QString aFileName = fd.selectedFile();

    bool toPublish = fd.myPublishChk->isChecked();
    bool isMultiFile = fd.myMultiFileChk->isChecked();
    bool toSaveGUI = fd.mySaveGUIChk->isChecked();

    if ( !aFileName.isEmpty() ) {
      QFileInfo aFileInfo(aFileName);
      if( aFileInfo.isDir() ) // IPAL19257
        return;

      // Issue 21377 - dump study implementation moved to SalomeApp_Study class
      bool res;
      {
        SUIT_OverrideCursor wc;
        res = appStudy->dump( aFileName, toPublish, isMultiFile, toSaveGUI );
      }
      if ( !res )
        SUIT_MessageBox::warning( desktop(),
                                  QObject::tr("WRN_WARNING"),
                                  tr("WRN_DUMP_STUDY_FAILED") );
    }
  }
}

/*!Private SLOT. On load script.*/
void SalomeApp_Application::onLoadScript( )
{
  SalomeApp_Study* appStudy = dynamic_cast<SalomeApp_Study*>( activeStudy() );
  if ( appStudy ) {
    _PTR(Study) aStudy = appStudy->studyDS();
    if ( aStudy->GetProperties()->IsLocked() ) {
      SUIT_MessageBox::warning( desktop(),
                                QObject::tr("WRN_WARNING"),
                                QObject::tr("WRN_STUDY_LOCKED") );
      return;
    }
  }

  QStringList filtersList;
  filtersList.append(tr("PYTHON_FILES_FILTER"));
  filtersList.append(tr("ALL_FILES_FILTER"));

  QString anInitialPath = "";
  if ( SUIT_FileDlg::getLastVisitedPath().isEmpty() )
    anInitialPath = QDir::currentPath();

  QString aFile = SUIT_FileDlg::getFileName( desktop(), anInitialPath, filtersList, tr( "TOT_DESK_FILE_LOAD_SCRIPT" ), true, true );

  if ( !aFile.isEmpty() )
  {
    QString command = QString("execfile(r\"%1\")").arg(aFile);

#ifndef DISABLE_PYCONSOLE
    SalomePyConsole_Console* pyConsole = pythonConsole();

    if ( pyConsole )
      pyConsole->exec( command );
#endif
  }
}

/*!Private SLOT. On save GUI state.*/
void SalomeApp_Application::onSaveGUIState()
{
  SalomeApp_Study* study = dynamic_cast<SalomeApp_Study*>( activeStudy() );
  if ( study ) {
    SalomeApp_VisualState( this ).storeState();
    updateSavePointDataObjects( study );
    updateObjectBrowser();
  }
  updateActions();
}

/*!Public SLOT. Performs some actions when dockable windows are triggered.*/
void SalomeApp_Application::onDockWindowVisibilityChanged( bool theIsVisible )
{
  LightApp_Application::onDockWindowVisibilityChanged( theIsVisible );
  QAction* send = ::qobject_cast<QAction*>( sender() );
  if ( !send )
    return;
  QString aWinName = send->data().toString();
  if ( theIsVisible && aWinName == "objectBrowser" )
    objectBrowserColumnsVisibility();
}

/*!Gets file filter.
 *\retval QString "(*.hdf)"
 */
QString SalomeApp_Application::getFileFilter() const
{
  return "(*.hdf)";
}

/*!Create window.*/
QWidget* SalomeApp_Application::createWindow( const int flag )
{
  QWidget* wid = 0;
#ifndef DISABLE_PYCONSOLE
  if ( flag != WT_PyConsole ) wid = LightApp_Application::createWindow(flag);
#else
  wid = LightApp_Application::createWindow(flag);
#endif

  SUIT_ResourceMgr* resMgr = resourceMgr();

  if ( flag == WT_ObjectBrowser )
  {
    SUIT_DataBrowser* ob = qobject_cast<SUIT_DataBrowser*>( wid );
    if ( ob ) {
      // temporary commented
      //ob->setUpdater( new SalomeApp_Updater() );

#ifdef WITH_SALOMEDS_OBSERVER
      //do not activate the automatic update of Qt tree through signal/slot
      ob->setAutoUpdate(false);
      //activate update of modified objects only
      ob->setUpdateModified(true);
#endif

      connect( ob, SIGNAL( doubleClicked( SUIT_DataObject* ) ), this, SLOT( onDblClick( SUIT_DataObject* ) ) );

      QString
        ValueCol = QObject::tr( "VALUE_COLUMN" ),
        IORCol = QObject::tr( "IOR_COLUMN" ),
        RefCol = QObject::tr( "REFENTRY_COLUMN" ),
        EntryCol = QObject::tr( "ENTRY_COLUMN" );

      SUIT_AbstractModel* treeModel = dynamic_cast<SUIT_AbstractModel*>( ob->model() );
      treeModel->registerColumn( 0, EntryCol, SalomeApp_DataObject::EntryId );
      treeModel->registerColumn( 0, ValueCol, SalomeApp_DataObject::ValueId );
      treeModel->registerColumn( 0, IORCol, SalomeApp_DataObject::IORId );
      treeModel->registerColumn( 0, RefCol, SalomeApp_DataObject::RefEntryId );
      treeModel->setAppropriate( EntryCol, Qtx::Toggled );
      treeModel->setAppropriate( ValueCol, Qtx::Toggled );
      treeModel->setAppropriate( IORCol, Qtx::Toggled );
      treeModel->setAppropriate( RefCol, Qtx::Toggled );

      bool autoSize      = resMgr->booleanValue( "ObjectBrowser", "auto_size", false );
      bool autoSizeFirst = resMgr->booleanValue( "ObjectBrowser", "auto_size_first", true );
      bool resizeOnExpandItem = resMgr->booleanValue( "ObjectBrowser", "resize_on_expand_item", true );

      ob->setAutoSizeFirstColumn(autoSizeFirst);
      ob->setAutoSizeColumns(autoSize);
      ob->setResizeOnExpandItem(resizeOnExpandItem);
      ob->setProperty( "shortcut", QKeySequence( "Alt+Shift+O" ) );

      for ( int i = SalomeApp_DataObject::EntryId; i < SalomeApp_DataObject::LastId; i++ )
      {
        bool shown = resourceMgr()->booleanValue( "ObjectBrowser", QString( "visibility_column_id_%1" ).arg( i-1 ), true );
        ob->treeView()->setColumnHidden( i, !shown );
      }

      // temporary commented
      /*
      for ( int i = SalomeApp_DataObject::ValueIdx; i <= SalomeApp_DataObject::RefEntryIdx; i++ )
      {
      ob->addColumn( tr( QString().sprintf( "OBJ_BROWSER_COLUMN_%d", i ) ), i );
      ob->setColumnShown( i, resMgr->booleanValue( "ObjectBrowser",
                                                    QString().sprintf( "visibility_column_%d", i ), true ) );
      }
      */

      // temporary commented
      /*
        ob->setWidthMode( autoSize ? QListView::Maximum : QListView::Manual );
        ob->listView()->setColumnWidthMode( 0, autoSizeFirst ? QListView::Maximum : QListView::Manual );
        ob->resize( desktop()->width()/3, ob->height() );
      */
    }
  }
#ifndef DISABLE_PYCONSOLE
  else if ( flag == WT_PyConsole )
  {
<<<<<<< HEAD
    SalomePyConsole_Console* pyCons = new SalomePyConsole_EnhConsole( desktop(), getPyInterp() );
=======
    PyConsole_Console* pyCons = new PyConsole_Console( desktop(), new LightApp_PyEditor( getPyInterp() ) );
>>>>>>> 11abf4b9
    pyCons->setObjectName( "pythonConsole" );
    pyCons->setWindowTitle( tr( "PYTHON_CONSOLE" ) );
    pyCons->setFont(resourceMgr()->fontValue( "PyConsole", "font" ));
    pyCons->setIsShowBanner(resourceMgr()->booleanValue( "PyConsole", "show_banner", true ));
    pyCons->setAutoCompletion( resMgr->booleanValue( "PyConsole", "auto_completion", true ) );
    pyCons->setProperty( "shortcut", QKeySequence( "Alt+Shift+P" ) );
    wid = pyCons;
  }
  else if ( flag == WT_NoteBook )
  {
    SalomeApp_Study* appStudy = dynamic_cast<SalomeApp_Study*>( activeStudy() );
    if ( appStudy ) {
      _PTR(Study) aStudy = appStudy->studyDS();
      setNoteBook( new SalomeApp_NoteBook( desktop(), aStudy ) );
      //to receive signal in NoteBook that it's variable was modified
      connect( this, SIGNAL( notebookVarUpdated( QString ) ),
               getNoteBook(), SLOT( onVarUpdate( QString ) ) );
    }
    wid = getNoteBook();
    wid->setObjectName( "noteBook" );
  }
#endif
  return wid;
}

/*!Create preferences.*/
void SalomeApp_Application::createPreferences( LightApp_Preferences* pref )
{
  LightApp_Application::createPreferences(pref);

  if ( !pref )
    return;

  int salomeCat = pref->addPreference( tr( "PREF_CATEGORY_SALOME" ) );
  int obTab = pref->addPreference( tr( "PREF_TAB_OBJBROWSER" ), salomeCat );
  int defCols = pref->addPreference( tr( "PREF_GROUP_DEF_COLUMNS" ), obTab );
  for ( int i = SalomeApp_DataObject::EntryId; i < SalomeApp_DataObject::LastId; i++ )
  {
    pref->addPreference( tr( QString().sprintf( "OBJ_BROWSER_COLUMN_%d", i-SalomeApp_DataObject::EntryId ).toLatin1() ), defCols,
                         LightApp_Preferences::Bool, "ObjectBrowser", QString().sprintf( "visibility_column_id_%d", i-1 ) );
  }
  pref->setItemProperty( "orientation", Qt::Vertical, defCols );

  // adding preference to LightApp_Application handled preferences..  a bit of hacking with resources..
  int genTab = pref->addPreference( LightApp_Application::tr( "PREF_TAB_GENERAL" ), salomeCat );
  int studyGroup = pref->addPreference( LightApp_Application::tr( "PREF_GROUP_STUDY" ), genTab );
  pref->addPreference( tr( "PREF_STORE_VISUAL_STATE" ), studyGroup, LightApp_Preferences::Bool, "Study", "store_visual_state" );
  pref->addPreference( "", studyGroup, LightApp_Preferences::Space );
  pref->addPreference( tr( "PREF_PYDUMP_PUBLISH" ), studyGroup, LightApp_Preferences::Bool, "Study", "pydump_publish" );
  pref->addPreference( tr( "PREF_PYDUMP_MULTI_FILE" ), studyGroup, LightApp_Preferences::Bool, "Study", "multi_file_dump" );
  pref->addPreference( tr( "PREF_PYDUMP_SAVE_GUI" ), studyGroup, LightApp_Preferences::Bool, "Study", "pydump_save_gui" );
  pref->addPreference( "", studyGroup, LightApp_Preferences::Space );
  pref->addPreference( "", studyGroup, LightApp_Preferences::Space );
}

/*!Update desktop title.*/
void SalomeApp_Application::updateDesktopTitle() {
  QString aTitle = applicationName();
  QString aVer = applicationVersion();
  if ( !aVer.isEmpty() )
    aTitle += QString( " " ) + aVer;

  if ( activeStudy() )
  {
    QString sName = SUIT_Tools::file( activeStudy()->studyName().trimmed(), false );
    if ( !sName.isEmpty() ) {
      SalomeApp_Study* study = dynamic_cast<SalomeApp_Study*>(activeStudy());
      if ( study ) {
        _PTR(Study) stdDS = study->studyDS();
        if(stdDS) {
          if ( stdDS->GetProperties()->IsLocked() ) {
            aTitle += QString( " - [%1 (%2)]").arg( sName ).arg( tr( "STUDY_LOCKED" ) );
          } else {
            aTitle += QString( " - [%1]" ).arg( sName );
          }
        }
      }
    }
  }

  desktop()->setWindowTitle( aTitle );
}

int SalomeApp_Application::closeChoice( const QString& docName )
{
  QStringList buttons;
  QMap<int, int> choices;
  int idx = 0;
  buttons << tr ("APPCLOSE_SAVE");                // Save & Close
  choices.insert( idx++, CloseSave );             // ...
  buttons << tr ("APPCLOSE_CLOSE");               // Close w/o saving
  choices.insert( idx++, CloseDiscard );          // ...
  if ( myIsCloseFromExit ) {
    buttons << tr ("APPCLOSE_UNLOAD_SAVE");       // Save & Disconnect
    choices.insert( idx++, CloseDisconnectSave );     // ...
    buttons << tr ("APPCLOSE_UNLOAD");            // Disconnect
    choices.insert( idx++, CloseDisconnect );         // ...
  }
  buttons << tr ("APPCLOSE_CANCEL");              // Cancel
  choices.insert( idx++, CloseCancel );           // ...

  int answer = SUIT_MessageBox::question( desktop(), tr( "APPCLOSE_CAPTION" ),
                                          tr( "APPCLOSE_DESCRIPTION" ), buttons, 0 );
  return choices[answer];
}

bool SalomeApp_Application::closeAction( const int choice, bool& closePermanently )
{
  bool res = true;
  switch( choice )
  {
  case CloseSave:
    if ( activeStudy()->isSaved() )
      onSaveDoc();
    else if ( !onSaveAsDoc() )
      res = false;
    break;
  case CloseDiscard:
    break;
  case CloseDisconnectSave:
    if ( activeStudy()->isSaved() )
      onSaveDoc();
    else if ( !onSaveAsDoc() )
      res = false;
  case CloseDisconnect:
    closeActiveDoc( false );
    closePermanently = false;
    break;
  case CloseCancel:
  default:
    res = false;
  }
  return res;
}

int SalomeApp_Application::openChoice( const QString& aName )
{
  int choice = LightApp_Application::openChoice( aName );

  if ( QFileInfo( aName ).exists() ) {
    if ( choice == OpenNew ) { // The document isn't already open.
      bool exist = false;
      std::vector<std::string> lst = studyMgr()->GetOpenStudies();
      for ( uint i = 0; i < lst.size() && !exist; i++ ) {
        if ( aName == QString( lst[i].c_str() ) )
          exist = true;
      }
      // The document already exists in the study manager.
      // Do you want to reload it?
      if ( exist ) {
        int answer = SUIT_MessageBox::question( desktop(), tr( "WRN_WARNING" ), tr( "QUE_DOC_ALREADYEXIST" ).arg( aName ),
                                                SUIT_MessageBox::Yes | SUIT_MessageBox::No, SUIT_MessageBox::No );
        if ( answer == SUIT_MessageBox::Yes )
          choice = OpenRefresh;
        else
          choice = OpenCancel;
      }
    }
  } else { // file is not exist on disk
    SUIT_MessageBox::warning( desktop(),
                              QObject::tr("WRN_WARNING"),
                              QObject::tr("WRN_FILE_NOT_EXIST").arg(aName.toLatin1().data()));
    return false;
  }

  return choice;
}

bool SalomeApp_Application::openAction( const int aChoice, const QString& aName )
{
  bool res = false;
  int choice = aChoice;
  switch ( choice )
  {
  case OpenRefresh:
    {
      _PTR(Study) aStudy = studyMgr()->GetStudyByName( aName.toStdString() );
      if ( aStudy )
      {
        studyMgr()->Close( aStudy );
        choice = OpenNew;
      }
    }
  default:
    res = LightApp_Application::openAction( choice, aName );
    break;
  }

  return res;
}

/*!
  \brief Get map of the operations which can be performed
  on the module activation.

  The method should return the map of the kind \c {<id>:<name>}
  where \c <id> is an integer identifier of the operation and
  \c <name> is a title for the button to be added to the
  dialog box. After user selects the required operation by the
  clicking the corresponding button in the dialog box, its identifier
  is passed to the moduleActionSelected() method to process
  the made choice.

  \return map of the operations
  \sa moduleActionSelected()
*/
QMap<int, QString> SalomeApp_Application::activateModuleActions() const
{
  QMap<int, QString> opmap = LightApp_Application::activateModuleActions();

  opmap.insert( LoadStudyId,     tr( "ACTIVATE_MODULE_OP_LOAD" ) );

  opmap.insert( NewAndScriptId,  tr( "ACTIVATE_MODULE_OP_SCRIPT" ) );
  return opmap;
}

/*!
  \brief Called when the used selectes required operation chosen
  from "Activate module" dialog box.

  Performs the required operation according to the user choice.

  \param id operation identifier
  \sa activateModuleActions()
*/
void SalomeApp_Application::moduleActionSelected( const int id )
{
  switch ( id ) {
  case LoadStudyId:
    onLoadDoc();
    break;
  case NewAndScriptId:
    onNewWithScript();
    break;
  default:
    LightApp_Application::moduleActionSelected( id );
    break;
  }
}

/*!Gets CORBA::ORB_var*/
CORBA::ORB_var SalomeApp_Application::orb()
{
  static CORBA::ORB_var _orb;

  if ( CORBA::is_nil( _orb ) ) {
    Qtx::CmdLineArgs args;
    ORB_INIT& init = *SINGLETON_<ORB_INIT>::Instance();
    _orb = init( args.argc(), args.argv() );
  }

  return _orb;
}

/*!Create and return SALOMEDS_StudyManager.*/
SALOMEDSClient_StudyManager* SalomeApp_Application::studyMgr()
{
  static _PTR(StudyManager) _sm;
  if(!_sm) _sm = ClientFactory::StudyManager();
  return _sm.get();
}

/*!Create and return SALOME_NamingService.*/
SALOME_NamingService* SalomeApp_Application::namingService()
{
  static SALOME_NamingService _ns(orb());
  return &_ns;
}

/*!Create and return SALOME_LifeCycleCORBA.*/
SALOME_LifeCycleCORBA* SalomeApp_Application::lcc()
{
  static SALOME_LifeCycleCORBA _lcc( namingService() );
  return &_lcc;
}

/*!Private SLOT. On preferences.*/
void SalomeApp_Application::onProperties()
{
  SalomeApp_Study* study = dynamic_cast<SalomeApp_Study*>( activeStudy() );
  if( !study )
    return;

  _PTR(StudyBuilder) SB = study->studyDS()->NewBuilder();
  SB->NewCommand();

  SalomeApp_StudyPropertiesDlg aDlg( desktop() );
  int res = aDlg.exec();
  if( res==QDialog::Accepted && aDlg.isChanged() )
    SB->CommitCommand();
  else
    SB->AbortCommand();

  //study->updateCaptions();
  updateDesktopTitle();
  updateActions();
}

/*!Insert items in popup, which necessary for current application*/
void SalomeApp_Application::contextMenuPopup( const QString& type, QMenu* thePopup, QString& title )
{
  LightApp_SelectionMgr* mgr = selectionMgr();
  bool cacheIsOn = mgr->isSelectionCacheEnabled();
  mgr->setSelectionCacheEnabled( true );

  LightApp_Application::contextMenuPopup( type, thePopup, title );

  // temporary commented
  /*OB_Browser* ob = objectBrowser();
  if ( !ob || type != ob->popupClientType() )
    return;*/

  // Get selected objects
  SALOME_ListIO aList;
  mgr->selectedObjects( aList, QString(), false );

  // add GUI state commands: restore, rename
  if ( aList.Extent() == 1 && aList.First()->hasEntry() &&
       QString( aList.First()->getEntry() ).startsWith( tr( "SAVE_POINT_DEF_NAME" ) ) ) {
    thePopup->addSeparator();
    thePopup->addAction( tr( "MEN_RESTORE_VS" ), this, SLOT( onRestoreGUIState() ) );
    thePopup->addAction( tr( "MEN_RENAME_VS" ),  objectBrowser(),
                         SLOT( onStartEditing() ), objectBrowser()->shortcutKey(SUIT_DataBrowser::RenameShortcut) );
    thePopup->addAction( tr( "MEN_DELETE_VS" ),  this, SLOT( onDeleteGUIState() ) );
  }

  // "Delete reference" item should appear only for invalid references

  // isInvalidRefs will be true, if at least one of selected objects is invalid reference
  bool isInvalidRefs = false;
  SalomeApp_Study* aStudy = dynamic_cast<SalomeApp_Study*>(activeStudy());
  if ( aStudy ) {
    _PTR(Study) aStudyDS = aStudy->studyDS();
    _PTR(SObject) anObj;

    for( SALOME_ListIteratorOfListIO it( aList ); it.More() && !isInvalidRefs; it.Next() )
    {
      if( it.Value()->hasEntry() )
      {
        _PTR(SObject) aSObject = aStudyDS->FindObjectID( it.Value()->getEntry() ), aRefObj = aSObject;
        while( aRefObj && aRefObj->ReferencedObject( anObj ) )
          aRefObj = anObj;

        if( aRefObj && aRefObj!=aSObject && QString( aRefObj->GetName().c_str() ).isEmpty() )
          isInvalidRefs = true;
      }
    }

    // Add "Delete reference" item to popup
    if ( isInvalidRefs )
    {
      thePopup->addSeparator();
      thePopup->addAction( tr( "MEN_DELETE_INVALID_REFERENCE" ), this, SLOT( onDeleteInvalidReferences() ) );
      return;
    }

    // "Activate module" item should appear only if it's necessary
    if ( aList.Extent() == 1 ) {
      aList.Clear();
      mgr->selectedObjects( aList );

      Handle(SALOME_InteractiveObject) aIObj = aList.First();

      // add extra popup menu (defined in XML)
      if ( myExtActions.size() > 0 ) {
        // Use only first selected object
        SalomeApp_Study* study = dynamic_cast<SalomeApp_Study*>( activeStudy() );
        if ( study ) {
          _PTR(Study) stdDS = study->studyDS();
          if ( stdDS ) {
            _PTR(SObject) aSO = stdDS->FindObjectID( aIObj->getEntry() );
            if ( aSO ) {
              _PTR( GenericAttribute ) anAttr;
              std::string auid = "AttributeUserID";
              auid += Kernel_Utils::GetGUID(Kernel_Utils::ObjectdID);
              if ( aSO->FindAttribute( anAttr, auid ) ) {
                _PTR(AttributeUserID) aAttrID = anAttr;
                QString aId = aAttrID->Value().c_str();
                if ( myExtActions.contains( aId ) ) {
                  thePopup->addAction(myExtActions[aId]);
                }
              }
            }
          }
        }
      }

      // check if item is a "GUI state" item (also a first level object)
      QString entry( aIObj->getEntry() );
      if ( !entry.startsWith( tr( "SAVE_POINT_DEF_NAME" ) ) ) {
        QString aModuleName( aIObj->getComponentDataType() );
        QString aModuleTitle = moduleTitle( aModuleName );
        CAM_Module* currentModule = activeModule();
        if ( ( !currentModule || currentModule->moduleName() != aModuleTitle ) && !aModuleTitle.isEmpty() )
          thePopup->addAction( tr( "MEN_OPENWITH" ).arg( aModuleTitle ), this, SLOT( onOpenWith() ) );
      }
    }
  }

  mgr->setSelectionCacheEnabled( cacheIsOn );
}

/*!Update obect browser:
 1.if 'updateModels' true, update existing data models;
 2. update "non-existing" (not loaded yet) data models;
 3. update object browser if it exists */
void SalomeApp_Application::updateObjectBrowser( const bool updateModels )
{
  // update "non-existing" (not loaded yet) data models
  SalomeApp_Study* study = dynamic_cast<SalomeApp_Study*>(activeStudy());
  if ( study )
  {
    _PTR(Study) stdDS = study->studyDS();
    if( stdDS )
    {
      for ( _PTR(SComponentIterator) it ( stdDS->NewComponentIterator() ); it->More(); it->Next() )
      {
        _PTR(SComponent) aComponent ( it->Value() );

#ifndef WITH_SALOMEDS_OBSERVER
        // with GUI observers this check is not needed anymore
        if ( aComponent->ComponentDataType() == study->getVisualComponentName().toLatin1().constData() )
          continue; // skip the magic "Interface Applicative" component
#endif
        if ( !objectBrowser() )
          getWindow( WT_ObjectBrowser );
        const bool isAutoUpdate = objectBrowser()->autoUpdate();
        objectBrowser()->setAutoUpdate( false );
        SalomeApp_DataModel::synchronize( aComponent, study );
        objectBrowser()->setAutoUpdate( isAutoUpdate );
      }
    }
  }

  // create data objects that correspond to GUI state save points
  if ( study ) updateSavePointDataObjects( study );

  // update existing data models (already loaded SComponents)
  LightApp_Application::updateObjectBrowser( updateModels );
}

/*!Display Catalog Genenerator dialog */
void SalomeApp_Application::onCatalogGen()
{
  ToolsGUI_CatalogGeneratorDlg aDlg( desktop() );
  aDlg.exec();
}

/*!Display Registry Display dialog */
void SalomeApp_Application::onRegDisplay()
{
  CORBA::ORB_var anOrb = orb();
  ToolsGUI_RegWidget* regWnd = ToolsGUI_RegWidget::GetRegWidget( anOrb, desktop() );
  regWnd->show();
  regWnd->raise();
  regWnd->activateWindow();
}

/*!find original object by double click on item */
void SalomeApp_Application::onDblClick( SUIT_DataObject* theObj )
{
  // Issue 21379: References are supported at LightApp_DataObject level
  LightApp_DataObject* obj = dynamic_cast<LightApp_DataObject*>( theObj );

  if( obj && obj->isReference() )
  {
    QString entry = obj->refEntry();

    SUIT_DataOwnerPtrList aList;
    aList.append( new LightApp_DataOwner( entry ) );
    selectionMgr()->setSelected( aList, false );

    SUIT_DataBrowser* ob = objectBrowser();

    QModelIndexList aSelectedIndexes = ob->selectedIndexes();
    if ( !aSelectedIndexes.isEmpty() )
      ob->treeView()->scrollTo( aSelectedIndexes.first() );
  }
}

/*!
  Creates new view manager
  \param type - type of view manager
*/
SUIT_ViewManager* SalomeApp_Application::newViewManager(const QString& type)
{
  return createViewManager(type);
}


/*!Global utility function, returns selected GUI Save point object's ID */
int getSelectedSavePoint( const LightApp_SelectionMgr* selMgr )
{
  SALOME_ListIO aList;
  selMgr->selectedObjects( aList );
  if( aList.Extent() > 0 ) {
    Handle(SALOME_InteractiveObject) aIObj = aList.First();
    QString entry( aIObj->getEntry() );
    QString startStr = QObject::tr( "SAVE_POINT_DEF_NAME" );
    if ( !entry.startsWith( startStr ) ) // it's a "GUI state" object
      return -1;
    bool ok; // conversion to integer is ok?
    int savePoint = entry.right( entry.length() - startStr.length() ).toInt( &ok );
    return ok ? savePoint : -1;
  }
  return -1;
}

/*!Called on Restore GUI State popup command*/
void SalomeApp_Application::onRestoreGUIState()
{
  int savePoint = ::getSelectedSavePoint( selectionMgr() );
  if ( savePoint == -1 )
    return;
  SalomeApp_VisualState( this ).restoreState( savePoint );
}

/*!Called on Delete GUI State popup command*/
void SalomeApp_Application::onDeleteGUIState()
{
  int savePoint = ::getSelectedSavePoint( selectionMgr() );
  if ( savePoint == -1 )
    return;
  SalomeApp_Study* study = dynamic_cast<SalomeApp_Study*>( activeStudy() );
  if ( !study )
    return;

  study->removeSavePoint( savePoint );
  updateSavePointDataObjects( study );
}

/*!Called on New study operation*/
void SalomeApp_Application::onStudyCreated( SUIT_Study* study )
{
  LightApp_Application::onStudyCreated( study );

//#ifndef DISABLE_PYCONSOLE
//  desktop()->tabifyDockWidget( windowDock( getWindow( WT_NoteBook ) ),
//                               windowDock( getWindow( WT_ObjectBrowser ) ) );
//#endif

  loadDockWindowsState();

  objectBrowserColumnsVisibility();
}

/*!Called on Open study operation*/
void SalomeApp_Application::onStudyOpened( SUIT_Study* study )
{
  LightApp_Application::onStudyOpened( study );

//#ifndef DISABLE_PYCONSOLE
//  desktop()->tabifyDockWidget( windowDock( getWindow( WT_NoteBook ) ),
//                               windowDock( getWindow( WT_ObjectBrowser ) ) );
//#endif

  loadDockWindowsState();

  objectBrowserColumnsVisibility();

  // temporary commented
  /*if ( objectBrowser() ) {
    updateSavePointDataObjects( dynamic_cast<SalomeApp_Study*>( study ) );
    objectBrowser()->updateTree( study->root() );
  }*/
}

/*! updateSavePointDataObjects: syncronize data objects that correspond to save points (gui states)*/
void SalomeApp_Application::updateSavePointDataObjects( SalomeApp_Study* study )
{

  SUIT_DataBrowser* ob = objectBrowser();
  LightApp_SelectionMgr* selMgr = selectionMgr();

  if ( !study || !ob || !selMgr )
    return;

  // find GUI states root object
  SUIT_DataObject* guiRootObj = 0;
  DataObjectList ch;
  study->root()->children( ch );
  DataObjectList::const_iterator it = ch.begin(), last = ch.end();
  for ( ; it != last ; ++it ) {
    if ( dynamic_cast<SalomeApp_SavePointRootObject*>( *it ) ) {
      guiRootObj = *it;
      break;
    }
  }
  std::vector<int> savePoints = study->getSavePoints();
  // case 1: no more save points but they existed in study's tree
  if ( savePoints.empty() && guiRootObj ) {
    //rnv : to fix bug "IPAL22450 TC6.3.0: sigsegv loop deleting the GUI state"
    //    : set auto update to true for removing SalomeApp_SavePointRootObject from the SUIT_TreeModel
    const bool isAutoUpdate = ob->autoUpdate();
    selMgr->clearSelected();
    ob->setAutoUpdate(true);
    DataObjectList ch = guiRootObj->children();
    for( int i = 0; i < ch.size(); i++ )
      delete ch[i];
    delete guiRootObj;
    ob->setAutoUpdate(isAutoUpdate);
    return;
  }
  // case 2: no more save points but root does not exist either
  if ( savePoints.empty() && !guiRootObj )
    return;
  // case 3: save points but no root for them - create it
  if ( !savePoints.empty() && !guiRootObj )
    guiRootObj = new SalomeApp_SavePointRootObject( study->root() );
  // case 4: everything already exists.. here may be a problem: we want "GUI states" root object
  // to be always the last one in the tree.  Here we check - if it is not the last one - remove and
  // re-create it.
  if ( guiRootObj->nextBrother() ) {
    study->root()->removeChild(guiRootObj);
    study->root()->appendChild(guiRootObj);
    //study->root()->dump();
  }

  // store data objects in a map id-to-DataObject
  QMap<int,SalomeApp_SavePointObject*> mapDO;
  ch.clear();
  guiRootObj->children( ch );
  for( it = ch.begin(), last = ch.end(); it != last ; ++it ) {
    SalomeApp_SavePointObject* dobj = dynamic_cast<SalomeApp_SavePointObject*>( *it );
    if ( dobj )
      mapDO[dobj->getId()] = dobj;
  }

  // iterate new save points.  if DataObject with such ID not found in map - create DataObject
  // if in the map - remove it from map.
  for ( int i = 0; i < savePoints.size(); i++ )
    if ( !mapDO.contains( savePoints[i] ) )
      new SalomeApp_SavePointObject( guiRootObj, savePoints[i], study );
    else
      mapDO.remove( savePoints[i] );

  // delete DataObjects that are still in the map -- their IDs were not found in data model
  if( mapDO.size() > 0) {
    //rnv : to fix bug "IPAL22450 TC6.3.0: sigsegv loop deleting the GUI state"
    //    : set auto update to true for removing SalomeApp_SavePointObject from the SUIT_TreeModel
    selMgr->clearSelected();
    const bool isAutoUpdate = ob->autoUpdate();
    ob->setAutoUpdate(true);
    for ( QMap<int,SalomeApp_SavePointObject*>::Iterator it = mapDO.begin(); it != mapDO.end(); ++it )
      delete it.value();
    ob->setAutoUpdate(isAutoUpdate);
  }
}

/*! Check data object */
bool SalomeApp_Application::checkDataObject(LightApp_DataObject* theObj)
{
  if (theObj)
    return true;

  return false;
}

/*!
  Opens other study into active Study. If Study is empty - creates it.
  \param theName - name of study
*/
bool SalomeApp_Application::useStudy( const QString& theName )
{
  createEmptyStudy();
  SalomeApp_Study* aStudy = dynamic_cast<SalomeApp_Study*>( activeStudy() );
  bool res = false;
  if (aStudy)
    res = aStudy->loadDocument( theName );
  updateDesktopTitle();
  updateCommandsStatus();
  return res;
}

/*! Show/hide object browser colums according to preferences */
void SalomeApp_Application::objectBrowserColumnsVisibility()
{
  if ( objectBrowser() )
    for ( int i = SalomeApp_DataObject::EntryId; i < SalomeApp_DataObject::LastId; i++ )
    {
      bool shown = resourceMgr()->booleanValue( "ObjectBrowser", QString( "visibility_column_id_%1" ).arg( i-1 ), true );
      objectBrowser()->treeView()->setColumnHidden( i, !shown );
    }
}

#ifndef DISABLE_PYCONSOLE
/*! Set SalomeApp_NoteBook pointer */
void SalomeApp_Application::setNoteBook( SalomeApp_NoteBook* theNoteBook )
{
  myNoteBook = theNoteBook;
}

/*! Return SalomeApp_NoteBook pointer */
SalomeApp_NoteBook* SalomeApp_Application::getNoteBook() const
{
  return myNoteBook;
}
#endif

/*!
 * Define extra actions defined in module definition XML file.
 * Additional popup items sections can be defined by parameter "popupitems".
 * Supported attributes:
 * title - title of menu item,
 * attributelocalid - AttributeLocalId defined for selected data item where menu command has to be applied,
 * method - method which has to be called when menu item is selected
 * Example:
 * <section name="MODULENAME">
 *   <parameter name="popupitems" value="menuitem1:menuitem2:..."/>
 * </section>
 * <section name="importmed">
 *   <parameter name="title" value="My menu"/>
 *   <parameter name="objectid" value="VISU.Result"/>
 *   <parameter name="method" value="nameOfModuleMethod"/>
 * </section>
 */
void SalomeApp_Application::createExtraActions()
{
  myExtActions.clear();
  SUIT_ResourceMgr* resMgr = SUIT_Session::session()->resourceMgr();

  QStringList aModules;
  modules(aModules, false);
  foreach(QString aModile, aModules) {
    QString aModName = moduleName(aModile);
    QString aSectionStr = resMgr->stringValue(aModName, "popupitems", QString());
    if (!aSectionStr.isNull()) {
      QStringList aSections = aSectionStr.split(':');
      foreach(QString aSection, aSections) {
        QString aTitle = resMgr->stringValue(aSection, "title",    QString());
        QString aId    = resMgr->stringValue(aSection, "objectid", QString());
        QString aSlot  = resMgr->stringValue(aSection, "method",   QString());
        if (aTitle.isEmpty() || aSlot.isEmpty() || aId.isEmpty())
          continue;

        QString aModuleName = resMgr->stringValue(aSection, "module", QString());
        if (aModuleName.isNull())
          aModuleName = aModName;

        QAction* aAction = new QAction(aTitle, this);
        QStringList aData;
        aData<<aModuleName<<aSlot;
        aAction->setData(aData);
        connect(aAction, SIGNAL(triggered()), this, SLOT(onExtAction()));
        myExtActions[aId] = aAction;
      }
    }
  }
}

/*!
 * Called when extra action is selected
 */
void SalomeApp_Application::onExtAction()
{
  QAction* aAction = ::qobject_cast<QAction*>(sender());
  if (!aAction)
    return;

  QVariant aData = aAction->data();
  QStringList aDataList = aData.value<QStringList>();
  if (aDataList.size() != 2)
    return;

  LightApp_SelectionMgr* aSelectionMgr = selectionMgr();
  SALOME_ListIO aListIO;
  aSelectionMgr->selectedObjects(aListIO);
  const Handle(SALOME_InteractiveObject)& anIO = aListIO.First();
  if (aListIO.Extent() < 1)
    return;
  if (!anIO->hasEntry())
    return;

  QString aEntry(anIO->getEntry());

  QApplication::setOverrideCursor( Qt::WaitCursor );
  QString aModuleTitle = moduleTitle(aDataList[0]);
  activateModule(aModuleTitle);
  QApplication::restoreOverrideCursor();

  QCoreApplication::processEvents();

  CAM_Module* aModule = activeModule();
  if (!aModule)
    return;

  if (!QMetaObject::invokeMethod(aModule, qPrintable(aDataList[1]), Q_ARG(QString, aEntry)))
    printf("Error: Can't Invoke method %s\n", qPrintable(aDataList[1]));
}

/*!
  Checks that an object can be renamed.
  \param entry entry of the object
  \brief Return \c true if object can be renamed
*/
bool SalomeApp_Application::renameAllowed( const QString& entry) const
{
  return entry.startsWith( tr( "SAVE_POINT_DEF_NAME") );
}

/*!
  Rename object by entry.
  \param entry entry of the object
  \param name new name of the object
  \brief Return \c true if rename operation finished successfully, \c false otherwise.
*/
bool SalomeApp_Application::renameObject( const QString& entry, const QString& name )
{
  SalomeApp_Study* aStudy = dynamic_cast<SalomeApp_Study*>( activeStudy() );

  int savePoint = ::getSelectedSavePoint( selectionMgr() );

  if(!aStudy || savePoint == -1)
    return false;

  if ( !name.isNull() && !name.isEmpty() ) {
    aStudy->setNameOfSavePoint( savePoint, name );
    updateSavePointDataObjects( aStudy );

    //Mark study as modified
    aStudy->Modified();
    return true;
  }
  return false;
}

#ifndef DISABLE_PYCONSOLE
//============================================================================
/*! Function : onUpdateStudy
 *  Purpose  : Slot to update the study.
 */
//============================================================================
void SalomeApp_Application::onUpdateStudy()
{
  QApplication::setOverrideCursor( Qt::WaitCursor );

  if( !updateStudy() )
    SUIT_MessageBox::warning( desktop(), tr( "ERROR" ), tr( "ERR_UPDATE_STUDY_FAILED" ) );

  QApplication::restoreOverrideCursor();
}

//============================================================================
/*! Function : updateStudy
 *  Purpose  : Update study by dumping the study to Python script and loading it.
 *             It is used to apply variable modifications done in NoteBook to created objects.
 */
//============================================================================
bool SalomeApp_Application::updateStudy()
{
  SalomeApp_Study* study = dynamic_cast<SalomeApp_Study*>( activeStudy() );
  if ( !study || !myNoteBook )
    return false;

  myNoteBook->setIsDumpedStudySaved( study->isSaved() );
  myNoteBook->setDumpedStudyName( study->studyName() );

  _PTR(Study) studyDS = study->studyDS();

  // get unique temporary directory name
  QString aTmpDir = QString::fromStdString( SALOMEDS_Tool::GetTmpDir() );
  if( aTmpDir.isEmpty() )
    return false;

  if( aTmpDir.right( 1 ).compare( QDir::separator() ) == 0 )
    aTmpDir.remove( aTmpDir.length() - 1, 1 );

  // dump study to the temporary directory
  QString aScriptName( "notebook" );
  bool toPublish = true;
  bool isMultiFile = false;
  bool toSaveGUI = true;

  int savePoint;
  _PTR(AttributeParameter) ap;
  _PTR(IParameters) ip = ClientFactory::getIParameters(ap);
  if(ip->isDumpPython(studyDS)) ip->setDumpPython(studyDS); //Unset DumpPython flag.
  if ( toSaveGUI ) { //SRN: Store a visual state of the study at the save point for DumpStudy method
    ip->setDumpPython(studyDS);
    savePoint = SalomeApp_VisualState( this ).storeState(); //SRN: create a temporary save point
  }
  bool ok = studyDS->DumpStudy( aTmpDir.toStdString(), aScriptName.toStdString(), toPublish, isMultiFile );
  if ( toSaveGUI )
    study->removeSavePoint(savePoint); //SRN: remove the created temporary save point.

  if( ok )
    myNoteBook->setDumpedStudyScript( aTmpDir + QDir::separator() + aScriptName + ".py" );
  else
    return false;

  QList<SUIT_Application*> aList = SUIT_Session::session()->applications();
  int anIndex = aList.indexOf( this );

  // Disconnect dialog from application desktop in case if:
  // 1) Application is not the first application in the session
  // 2) Application is the first application in session but not the only.
  bool changeDesktop = ((anIndex > 0) || (anIndex == 0 && aList.count() > 1));
  if( changeDesktop ) {

    SalomeApp_Application* app = this;
    if( anIndex > 0 && anIndex < aList.count() )
      app = dynamic_cast<SalomeApp_Application*>( aList[ anIndex - 1 ] );
    else if(anIndex == 0 && aList.count() > 1)
      app = dynamic_cast<SalomeApp_Application*>( aList[ 1 ] );

    if( !app )
      return false;

    // creation a new study and restoring will be done in another application
    connect( this, SIGNAL( dumpedStudyClosed( const QString&, const QString&, bool ) ),
             app, SLOT( onRestoreStudy( const QString&, const QString&, bool ) ), Qt::UniqueConnection );
  }

  QString aDumpScript = myNoteBook->getDumpedStudyScript();
  QString aStudyName = myNoteBook->getDumpedStudyName();
  bool isStudySaved = myNoteBook->isDumpedStudySaved();
  // clear a study (delete all objects)
  onCloseDoc( false );

  if( !changeDesktop ) {
    ok = onRestoreStudy( aDumpScript,
                         aStudyName,
                         isStudySaved );
  }

  return ok;
}
#endif

//============================================================================
/*! Function : onRestoreStudy
 *  Purpose  : Load the dumped study from Python script
 */
//============================================================================
bool SalomeApp_Application::onRestoreStudy( const QString& theDumpScript,
                                            const QString& theStudyName,
                                            bool theIsStudySaved )
{
  bool ok = true;

  // create a new study
  onNewDoc();

  // get active application
  SalomeApp_Application* app = dynamic_cast<SalomeApp_Application*>( SUIT_Session::session()->activeApplication() );

  // load study from the temporary directory
  QString command = QString( "execfile(r\"%1\")" ).arg( theDumpScript );

#ifndef DISABLE_PYCONSOLE
  SalomePyConsole_Console* pyConsole = app->pythonConsole();
  if ( pyConsole )
    pyConsole->execAndWait( command );
#endif

  // remove temporary directory
  QFileInfo aScriptInfo = QFileInfo( theDumpScript );
  QString aStudyName = aScriptInfo.baseName();
  QDir aDir = aScriptInfo.absoluteDir();
  QStringList aFiles = aDir.entryList( QStringList( "*.py*" ) );
  for( QStringList::iterator it = aFiles.begin(), itEnd = aFiles.end(); it != itEnd; ++it )
    ok = aDir.remove( *it ) && ok;
  if( ok )
    ok = aDir.rmdir( aDir.absolutePath() );

  if( SalomeApp_Study* newStudy = dynamic_cast<SalomeApp_Study*>( app->activeStudy() ) )
  {
#ifndef DISABLE_PYCONSOLE
    _PTR(Study) aStudyDS = newStudy->studyDS();
    app->getNoteBook()->Init( aStudyDS );
    newStudy->updateFromNotebook(theStudyName, theIsStudySaved);
    newStudy->Modified();
    updateDesktopTitle();
    updateActions();
#endif
  }
  else
    ok = false;

  return ok;
}

/*!
  Close the Application
*/
void SalomeApp_Application::afterCloseDoc()
{
#ifndef DISABLE_PYCONSOLE
  // emit signal to restore study from Python script
  if ( myNoteBook ) {
    emit dumpedStudyClosed( myNoteBook->getDumpedStudyScript(),
                            myNoteBook->getDumpedStudyName(),
                            myNoteBook->isDumpedStudySaved() );
  }
#endif
  LightApp_Application::afterCloseDoc();
}

/*
  Asks to close existing document.
*/
bool SalomeApp_Application::checkExistingDoc()
{
  bool result = LightApp_Application::checkExistingDoc();
  if ( result && !activeStudy() ) {
    SALOMEDSClient_StudyManager* aMgr = studyMgr();
    if ( aMgr ) {
      std::vector<std::string> List = studyMgr()->GetOpenStudies();
      if( List.size() > 0 ) {
        SUIT_MessageBox::critical( desktop(), tr( "WRN_WARNING" ), tr( "ERR_ACTIVEDOC_LOAD" ));
        result = false;
      }
    }
  }
  return result;
}


#ifndef DISABLE_PYCONSOLE

PyConsole_Interp* SalomeApp_Application::createPyInterp()
{
  return new SalomeApp_PyInterp();
}

#endif // DISABLE_PYCONSOLE<|MERGE_RESOLUTION|>--- conflicted
+++ resolved
@@ -35,12 +35,7 @@
 #endif
 
 #ifndef DISABLE_PYCONSOLE
-<<<<<<< HEAD
-  #include "SalomeApp_PyInterp.h" // WARNING! This include must be the first!
-  #include <SalomePyConsole_Console.h>
-=======
   #include "SalomeApp_PyInterp.h"
->>>>>>> 11abf4b9
   #include "SalomeApp_NoteBook.h"
   #include "LightApp_PyEditor.h"
   #include "PyConsole_Console.h"
@@ -259,7 +254,7 @@
     // import/execute python scripts
     if ( pyfiles.count() > 0 && activeStudy() ) {
       SalomeApp_Study* appStudy = dynamic_cast<SalomeApp_Study*>( activeStudy() );
-      SalomePyConsole_Console* pyConsole = pythonConsole();
+      PyConsole_Console* pyConsole = pythonConsole();
       if ( appStudy && pyConsole ) {
         _PTR(Study) aStudy = appStudy->studyDS();
         if ( !aStudy->GetProperties()->IsLocked() ) {
@@ -511,7 +506,7 @@
     QString command = QString("execfile(r\"%1\")").arg(aFile);
 
 #ifndef DISABLE_PYCONSOLE
-    SalomePyConsole_Console* pyConsole = pythonConsole();
+    PyConsole_Console* pyConsole = pythonConsole();
 
     if ( pyConsole )
       pyConsole->exec( command );
@@ -942,7 +937,7 @@
     QString command = QString("execfile(r\"%1\")").arg(aFile);
 
 #ifndef DISABLE_PYCONSOLE
-    SalomePyConsole_Console* pyConsole = pythonConsole();
+    PyConsole_Console* pyConsole = pythonConsole();
 
     if ( pyConsole )
       pyConsole->exec( command );
@@ -1062,11 +1057,7 @@
 #ifndef DISABLE_PYCONSOLE
   else if ( flag == WT_PyConsole )
   {
-<<<<<<< HEAD
-    SalomePyConsole_Console* pyCons = new SalomePyConsole_EnhConsole( desktop(), getPyInterp() );
-=======
     PyConsole_Console* pyCons = new PyConsole_Console( desktop(), new LightApp_PyEditor( getPyInterp() ) );
->>>>>>> 11abf4b9
     pyCons->setObjectName( "pythonConsole" );
     pyCons->setWindowTitle( tr( "PYTHON_CONSOLE" ) );
     pyCons->setFont(resourceMgr()->fontValue( "PyConsole", "font" ));
@@ -2017,7 +2008,7 @@
   QString command = QString( "execfile(r\"%1\")" ).arg( theDumpScript );
 
 #ifndef DISABLE_PYCONSOLE
-  SalomePyConsole_Console* pyConsole = app->pythonConsole();
+  PyConsole_Console* pyConsole = app->pythonConsole();
   if ( pyConsole )
     pyConsole->execAndWait( command );
 #endif
