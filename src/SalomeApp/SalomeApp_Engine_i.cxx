--- conflicted
+++ resolved
@@ -44,22 +44,6 @@
 
 #include <iostream>
 
-namespace
-{
-  SalomeApp_Study* getStudyById( int id )
-  {
-    SalomeApp_Study* study = 0;
-    QList<SUIT_Application*> apps = SUIT_Session::session()->applications();
-    for ( int i = 0; i < apps.count() && !study; i++ )
-    {
-      SalomeApp_Study* appStudy = dynamic_cast<SalomeApp_Study*>( apps[i]->activeStudy() );
-      if ( appStudy && appStudy->id() == id )
-        study = appStudy;
-    }
-    return study;
-  }
-}
-
 /*!
   Constructor
 */
@@ -85,30 +69,24 @@
 {
   SALOMEDS::TMPFile_var aStreamFile = new SALOMEDS::TMPFile;
 
-<<<<<<< HEAD
+
   if (CORBA::is_nil(theComponent))
     return aStreamFile._retn();
-
-  // Get a temporary directory to store a file
-  //std::string aTmpDir = isMultiFile ? theURL : SALOMEDS_Tool::GetTmpDir();
-
-  std::string componentName (theComponent->ComponentDataType());
-=======
-  if ( CORBA::is_nil(theComponent) || CORBA::is_nil( theComponent->GetStudy() ) )
-    return aStreamFile._retn();
-
+  
   // Component type
-  QString componentName = theComponent->ComponentDataType();
+  QString componentName (theComponent->ComponentDataType());
+
   // Error somewhere outside - Save() called with wrong SComponent instance
   if ( myComponentName != componentName )
     return aStreamFile._retn();
-
-  // Get study ID
-  const int studyId = theComponent->GetStudy()->StudyId();
+    
+  // Get a temporary directory to store a file
+  //std::string aTmpDir = isMultiFile ? theURL : SALOMEDS_Tool::GetTmpDir();
 
   bool manuallySaved = false;
 
-  if ( !myMap.count( studyId ) ) {
+  if ( GetListOfFiles().empty() ) {
+
     // Save was probably called from outside GUI, so SetListOfFiles was not called!
     // Try to get list of files from directly from data model
 
@@ -116,15 +94,19 @@
             qPrintable( myComponentName ) <<
             "it seems Save() was called from outside GUI" );
 
+    // - Get app rnv
+    SalomeApp_Application* app = 
+      dynamic_cast<SalomeApp_Application*>(SUIT_Session::session()->activeApplication());
+    if ( !app )
+      return aStreamFile._retn();
+
     // - Get study
-    SalomeApp_Study* study = getStudyById( studyId );
+    SalomeApp_Study* study = dynamic_cast<SalomeApp_Study*>( app->activeStudy() );
+
     if ( !study )
       return aStreamFile._retn();
     QString url = QString::fromStdString(study->studyDS()->URL());
-    // - Get app
-    SalomeApp_Application* app = dynamic_cast<SalomeApp_Application*>( study->application() );
-    if ( !app )
-      return aStreamFile._retn();
+
     // - Get module
     CAM_Module* module = app->module( SalomeApp_Application::moduleTitle( componentName ) );
     if ( !module ) // load module???
@@ -143,43 +125,35 @@
       if ( !name.isEmpty() )
         names.push_back(name.toUtf8().data());
     }
-    SetListOfFiles( names, studyId );
+    SetListOfFiles( names );
     manuallySaved = true;
   }
 
   // Get a temporary directory to store a file
   //std::string aTmpDir = isMultiFile ? theURL : SALOMEDS_Tool::GetTmpDir();
-
-  if ( myMap.count( studyId ) ) {
->>>>>>> 6d063136
-
-  // Error somewhere outside - Save() called with
-  // wrong SComponent instance
-  if ( myComponentName != componentName )
-    return aStreamFile._retn();
 
   // listOfFiles must contain temporary directory name in its first item
   // and names of files (relatively the temporary directory) in the others
   const int n = myListOfFiles.size() - 1;
-
+  
   if (n > 0) { // there are some files, containing persistent data of the component
     std::string aTmpDir = myListOfFiles[0];
-
+    
     // Create a list to store names of created files
     ListOfFiles aSeq;
     aSeq.reserve(n);
     for (int i = 0; i < n; i++)
       aSeq.push_back(CORBA::string_dup(myListOfFiles[i + 1].c_str()));
-
+    
     // Convert a file to the byte stream
     aStreamFile = SALOMEDS_Tool::PutFilesToStream(aTmpDir.c_str(), aSeq, isMultiFile);
-
+    
     // Remove the files and tmp directory, created by the component storage procedure
     if (!isMultiFile) SALOMEDS_Tool::RemoveTemporaryFiles(aTmpDir.c_str(), aSeq, true);
   }
-
+  
   if ( manuallySaved )
-    SetListOfFiles( ListOfFiles(), studyId );
+    SetListOfFiles( ListOfFiles());
 
   return aStreamFile._retn();
 }
@@ -226,14 +200,7 @@
 
 void SalomeApp_Engine_i::SetListOfFiles (const ListOfFiles& theListOfFiles)
 {
-<<<<<<< HEAD
   myListOfFiles = theListOfFiles;
-=======
-  if ( theListOfFiles.empty() )
-    myMap.erase( theStudyId );
-  else
-    myMap[theStudyId] = theListOfFiles;
->>>>>>> 6d063136
 }
 
 /*! 
