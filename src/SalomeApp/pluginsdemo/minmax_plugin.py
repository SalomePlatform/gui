--- conflicted
+++ resolved
@@ -27,14 +27,6 @@
   studyId = context.studyId
   sg = context.sg
 
-<<<<<<< HEAD
-=======
-  from PyQt4.QtGui import QDialog
-  from PyQt4.QtGui import QMessageBox
-  from PyQt4.QtCore import Qt
-  from PyQt4.QtCore import SIGNAL
-
->>>>>>> 11abf4b9
   from minmax_ui import Ui_Dialog
 
   import salome
